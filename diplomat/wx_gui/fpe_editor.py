"""
Includes DIPLOMAT's main GUI editor window. Displayed when an interactive run is performed or restored.
The GUI allows for editing and rerunning tracking on the fly by the user.
"""
import dataclasses
from pathlib import Path
import wx
import cv2
import numpy as np
from typing import List, Any, Tuple, Optional, Callable, Mapping, Iterable, NamedTuple, Literal, Union

from diplomat.utils.colormaps import iter_colormap
from diplomat.utils.track_formats import to_diplomat_table, save_diplomat_table
from diplomat.wx_gui.id_swap_dialog import IdSwapDialog
from diplomat.wx_gui.labeler_lib import SettingCollection
from diplomat.wx_gui.point_edit import PointEditor, PointViewNEdit, PoseLabeler
from diplomat.wx_gui.progress_dialog import FBProgressDialog
from diplomat.wx_gui.score_lib import ScoreEngine, ScoreEngineDisplayer
from diplomat.wx_gui.scroll_image_list import ScrollImageList
from diplomat.processing import Pose, ProgressBar
from diplomat.wx_gui.helpdialog import HelpDialog
from diplomat.wx_gui.settings_dialog import SettingsDialog
from diplomat.wx_gui.video_player import VideoController
from wx.lib.scrolledpanel import ScrolledPanel
from collections import deque
from diplomat.wx_gui import icons
from diplomat.wx_gui.identity_swapper import IdentitySwapper

@dataclasses.dataclass
class Tool:
    name: str
    icon: bytes
    icon_size: Tuple[int, int]
    help: str
    on_click: Callable[[], None]
    widget: Optional[wx.Window] = None
    shortcut_code: tuple = ()
    toolbar_obj: Optional[wx.ToolBarToolBase] = None


class History:
    """
    History Object, represents a navigable history, allowing for doing, undoing, and redoing actions using little doers.
    """
    class Element:
        """
        A history 'element'. Used internally.
        """
        def __init__(self, name: str, value: Any):
            """
            Create a new element for placement in the history queue.

            :param name: A string which identifies type of this action.
            :param value: The data required to redo or undo this action.
            """
            self.name = name
            self.value = value

    def __init__(self, max_size: int = 2000):
        """
        Construct a new history object.

        :param max_size: The size of the history, or the size until items begin being deleted from the history.
        """
        self.history = deque(maxlen=max_size)
        self.future = deque(maxlen=max_size)
        # :)
        self._little_redoers = {}
        self._little_undoers = {}
        self._little_confirmers = {}

        self._on_chg = None

    def _change(self):
        if(self._on_chg is not None):
            self._on_chg(self)

    def set_change_handler(self, func: Optional[Callable[["History"], None]]):
        """
        Set the function to be called whenever this history object is updated. Can be used to update ui widgets and etc.
        """
        self._on_chg = func

    def do(self, name: str, value: Any):
        """
        Do an action, adding it to the history, clearing the future.

        :param name: The name of this action, or classifier of it.
        :param value: The state before this action was done, can be anything....
        """
        self.future.clear()
        self.history.append(self.Element(name, value))
        self._change()

    def register_undoer(self, name: str, func: Callable[[Any], Optional[Any]]):
        """
        Register a little doer, which undoes an action of a specific type.

        :param name: The type of action this little doer undoes.
        :param func: A callable which accepts the stored state to change to and also returns the state prior to
                    applying the change. Data type will depend on what was passed to the do method of the history
                    object. Returning None adds no entry to the future.
        """
        self._little_undoers[name] = func

    def register_redoer(self, name: str, func: Callable[[Any], Optional[Any]]):
        """
        Register a little doer, which redoes an action of a specific type.

        :param name: The type of action this little doer redoes.
        :param func: A callable which accepts the stored state to change to and also returns the state prior to
                    applying the change. Data type will depend on what was passed to the do method of the history
                    object. Returning None adds no entry to the history.
        """
        self._little_redoers[name] = func

    def register_confirmer(self, name: str, func: Callable[[bool], bool]):
        """
        Register a confirmer, which confirms if an action should actually be done before doing it.

        :param name: The type of action this confirmer confirms.
        :param func: A callable which accepts a boolean which is true if performing an undo and false if performing a
                     redo. The callable should return a boolean, True if user confirmed the action or false if the user
                     canceled the action.
        """
        self._little_confirmers[name] = func

    def undo(self):
        """
        Undo the most recent change in history, using one of the registered little undoers.
        """
        if(self.can_undo()):
            result = self.history.pop()
            if(result.name in self._little_confirmers):
                if(not self._little_confirmers[result.name](True)):
                    self.history.append(result)
                    return

            if(result.name in self._little_undoers):
                new_result = self.Element(result.name, self._little_undoers[result.name](result.value))
                if(new_result.value is not None):
                    self.future.appendleft(new_result)
        self._change()

    def redo(self):
        """
        Redo the most recent change in history, using one of the registered little redoers.
        """
        if(self.can_redo()):
            result = self.future.popleft()
            if(result.name in self._little_confirmers):
                if(not self._little_confirmers[result.name](False)):
                    self.future.appendleft(result)
                    return

            if(result.name in self._little_redoers):
                new_result = self.Element(result.name, self._little_undoers[result.name](result.value))
                if(new_result.value is not None):
                    self.history.append(new_result)
        self._change()

    def clear(self):
        """
        Clear the history, wiping out all entries...
        """
        self.future.clear()
        self.history.clear()
        self._change()

    def can_undo(self) -> bool:
        """
        Returns True if the history is not empty, otherwise False.
        """
        return (len(self.history) > 0)

    def can_redo(self) -> bool:
        """
        Returns False if the future is not empty, otherwise False.
        """
        return (len(self.future) > 0)


Box = Optional[Tuple[int, int, int, int]]


class FPEEditor(wx.Frame):
    """
    Main Forward Backward Editor Frame.
    """

    TOOLBAR_ICON_SIZE = (32, 32)
    HIST_POSE_CHANGE = "pose_change"
    HIST_IDENTITY_SWAP = "id_swap"
<<<<<<< HEAD
    SEPERATOR = object()
=======
    PLOT_SETTINGS_MAPPING = {
        "colormap": "colormap",
        "shape_list": "shape_list",
        "plot_threshold": "pcutoff",
        "point_radius": "dotsize",
        "point_alpha": "alphavalue",
        "line_thickness": "line_thickness"
    }
>>>>>>> 9a257045

    def __init__(
        self,
        parent,
        video_hdl: cv2.VideoCapture,
        poses: Pose,
        names: List[str],
        plot_settings: Mapping[str, Any],
        crop_box: Box,
        labeling_modes: List[PoseLabeler],
        score_engines: List[ScoreEngine],
        identity_swapper: Optional[IdentitySwapper] = None,
        part_groups: Optional[List[str]] = None,
        manual_save: Optional[Callable] = None,
        w_id=wx.ID_ANY,
        title="",
        pos=wx.DefaultPosition,
        size=wx.DefaultSize,
        style=wx.DEFAULT_FRAME_STYLE,
        name="FPEEditor"
    ):
        """
        Construct a new FBEditor UI.

        :param parent: The parent window, can be None.
        :param video_hdl: A cv2.VideoCapture, the video to display to the user.
        :param data: A list of 1D numpy arrays, probability data for each body part...
        :param poses: Pose object, being the poses produced by the FB Algorithm...
        :param names: A list of strings, being the names of the body parts...
        :param plot_settings: The video_metadata object from the predictor plugin, includes important point and video
                              settings.
        :param crop_box: The cropping box of the video which poses were actually predicted on. The format is: (x, y, width, height)...
        :param labeling_modes: A list of pose labelers, labeling modes to enable in the UI.
        :param score_engines: A list of scoring engines to produce scores in the UI.
        :param identity_swapper: An identity swapper object, enables identity swapping functionality in the UI.
        :param part_groups: An optional list of integers, the group to place a body part in when building the selection
                            list on the side.
        :param w_id: The WX ID of the window. Defaults to wx.ID_ANY
        :param title: String title of the window. Defaults to "".
        :param pos: WX Position of the window. Defaults to wx.DefaultPosition.
        :param size: The size of the window. Defaults to wx.DefaultSize.
        :param style: The style of the WX Frame. Look at wx.Frame docs for supported styles.
        :param name: The WX internal name of the window.
        """
        super().__init__(parent, w_id, title, pos, size, style | wx.WANTS_CHARS, name)

        self._identity_swapper = identity_swapper

        self._history = History()
        self._history.set_change_handler(self._update_hist_btns)
        self._history.register_undoer(self.HIST_POSE_CHANGE, self._pose_doer)
        self._history.register_redoer(self.HIST_POSE_CHANGE, self._pose_doer)
        if(self._identity_swapper is not None):
            self._history.register_undoer(self.HIST_IDENTITY_SWAP, self._identity_swapper.undo)
            self._history.register_redoer(self.HIST_IDENTITY_SWAP, self._identity_swapper.redo)
            self._identity_swapper.set_progress_handler(self._id_swap_prog)
            self._identity_swapper.set_extra_hook(self._id_swap_hook)

        self._fb_runner = None
        self._frame_exporter = None
        self._on_plot_settings_change = None

        self._main_panel = wx.Panel(self, style=wx.WANTS_CHARS | wx.TAB_TRAVERSAL)
        self._main_sizer = wx.BoxSizer(wx.VERTICAL)
        self._main_sizer.Add(self._main_panel, 1, wx.EXPAND)
        self._splitter_sizer = wx.BoxSizer(wx.VERTICAL)

        self._main_splitter = wx.SplitterWindow(self._main_panel)
        self._sub_sizer = wx.BoxSizer(wx.VERTICAL)
        self._video_splitter = wx.SplitterWindow(self._main_splitter)
        self._side_sizer = wx.BoxSizer(wx.VERTICAL)
        self._sub_panel = wx.Panel(self._main_splitter)

        # Splitter specific settings...
        self._video_splitter.SetSashGravity(0.0)
        self._video_splitter.SetMinimumPaneSize(20)
        self._main_splitter.SetSashGravity(1.0)
        self._main_splitter.SetMinimumPaneSize(20)

        ps = {new_k: plot_settings[old_k] for new_k, old_k in self.PLOT_SETTINGS_MAPPING.items()}
        self.video_player = PointEditor(
            self._video_splitter,
            video_hdl=video_hdl,
            crop_box=crop_box,
            poses=poses,
            bp_names=names,
            labeling_modes=labeling_modes,
            group_list=part_groups,
            **ps
        )
        self.video_controls = VideoController(self._sub_panel, video_player=self.video_player.video_viewer)

        with FBProgressDialog(self, inner_msg="Calculating Scores...") as dlg:
            dlg.Show()
            self._score_disp = MultiScoreDisplay(
                self._sub_panel, score_engines, poses, dlg.progress_bar
            )

        self._plot_panel = wx.Panel(self._video_splitter)

        self.plot_button = wx.Button(self._plot_panel, label="Plot This Frame")
        plot_imgs = [wx.Bitmap.FromRGBA(100, 100, 0, 0, 0, 0) for __ in range(poses.get_bodypart_count())]
        self.plot_list = ScrollImageList(self._plot_panel, plot_imgs, wx.VERTICAL, size=wx.Size(200, -1))

        self._side_sizer.Add(self.plot_button, 0, wx.ALIGN_CENTER)
        self._side_sizer.Add(self.plot_list, 1, wx.EXPAND)
        self._plot_panel.SetSizerAndFit(self._side_sizer)

        self._video_splitter.SplitVertically(self._plot_panel, self.video_player, self._plot_panel.GetMinSize().GetWidth())

        self._sub_sizer.Add(self._score_disp, 1, wx.EXPAND)
        self._sub_sizer.Add(self.video_controls, 0, wx.EXPAND)

        self._sub_panel.SetSizerAndFit(self._sub_sizer)

        self._main_splitter.SplitHorizontally(self._video_splitter, self._sub_panel, -self._sub_panel.GetMinSize().GetHeight())
        self._splitter_sizer.Add(self._main_splitter, 1, wx.EXPAND)

        self._build_toolbar(manual_save)

        self._main_panel.SetSizerAndFit(self._splitter_sizer)
        self.SetSizerAndFit(self._main_sizer)

        self.video_player.video_viewer.set_keyboard_listener(self)
        self.video_controls.set_keyboard_listener(self)
        self._setup_keyboard()

        self.Bind(PointViewNEdit.EVT_POINT_INIT, lambda a: self.video_controls.Enable(False))
        self.Bind(PointViewNEdit.EVT_POINT_END, lambda a: self._refocus(a))
        self.Bind(PointViewNEdit.EVT_POINT_CHANGE, self._on_prob_chg)

        self.Bind(wx.EVT_CLOSE, self._on_close_caller)
        self._was_save_button_flag = False

        self.video_controls.Bind(PointViewNEdit.EVT_FRAME_CHANGE, self._on_frame_chg)

    def _on_close_caller(self, event: wx.CloseEvent):
        self._on_close(event, self._was_save_button_flag)
        self._was_save_button_flag = False

    def _on_close(self, event: wx.CloseEvent, was_save_button: bool):
        if(event.CanVeto()):
            with wx.MessageDialog(
                self,
                "Are you sure you want to exit and save your results?",
                "Confirmation",
                wx.YES_NO
            ) as dlg:
                selection = dlg.ShowModal()
                if(selection != wx.ID_YES):
                    event.Veto()
                    return
        event.Skip()

    def _refocus(self, evt):
        """
        PRIVATE: Refocuses the FBEditor window for accepting keyboard events. Used after disabling all controls during
        a point edit event.
        """
        self.video_controls.Enable(True)
        self.video_controls.SetFocus()

    def _setup_keyboard(self):
        """
        PRIVATE: Connects keyboard events to toolbar actions.
        """
        keyboard_shortcuts = [
            (*tool.shortcut_code, tool.toolbar_obj.GetId()) for tool in self._tools_only()
            if(len(tool.shortcut_code) != 0)
        ]
        self.SetAcceleratorTable(wx.AcceleratorTable([wx.AcceleratorEntry(*s) for s in keyboard_shortcuts]))

    def _tools_only(self):
        return [tool for tool in self._tools if(tool is not self.SEPERATOR)]

    def _launch_help(self):
        """
        PRIVATE: Launches the help dialog for the FBEditor, which describes how to use the UI and lists all tools
        and keyboard shortcuts.
        """
        entries = []

        for tool, bmp in zip(self._tools_only(), self._bitmaps):
            entries.append((
                bmp,
                tool.shortcut_code if(len(tool.shortcut_code) != 0) else None,
                self._toolbar.GetToolShortHelp(tool.toolbar_obj.GetId())
            ))

        empty_bitmap = wx.Bitmap.FromRGBA(32, 32)

        other_entries = [
            (empty_bitmap, (wx.ACCEL_CTRL, None), "Enter Fast Labeling Mode. Hover over the video to label the "
                                                   "selected point. Hover outside the video to indicate the point is not in the frame."),
            (empty_bitmap, (wx.ACCEL_CTRL | wx.ACCEL_SHIFT, None),
             f"Pressing SHIFT while in fast labeling mode will jump back {PointViewNEdit.JUMP_BACK_AMT} frames."),
            (empty_bitmap, (wx.ACCEL_NORMAL, wx.WXK_SPACE), "Play/Pause the video."),
            (empty_bitmap, (wx.ACCEL_NORMAL, wx.WXK_BACK), "Stop the video."),
            (empty_bitmap, (wx.ACCEL_NORMAL, wx.WXK_RIGHT), "Move 1 frame forward in the video."),
            (empty_bitmap, (wx.ACCEL_NORMAL, wx.WXK_LEFT), "Move 1 frame back in the video."),
            (empty_bitmap, "Left Click/Drag", "Label the selected point within the video."),
            (empty_bitmap, "Right Click", "Mark the selected point as not being in the current frame of the video.")
        ]
        entries.extend(other_entries)

        with HelpDialog(self, entries, self.TOOLBAR_ICON_SIZE) as d:
            d.ShowModal()

    def _do_fb_run(self):
        if (self._fb_runner is not None):
            if (self._fb_runner()):
                self._history.clear()

    def _save_ui_to_disk(self):
        if(self._manual_save_func is not None):
            self._manual_save_func()

    def _get_tools(self, manual_save: Optional[Callable]) -> List[Union[Tool, Literal[SEPERATOR]]]:
        spin_ctrl = wx.SpinCtrl(self._toolbar, min=1, max=50, initial=PointViewNEdit.DEF_FAST_MODE_SPEED_FRACTION)
        spin_ctrl.SetMaxSize(wx.Size(-1, self.TOOLBAR_ICON_SIZE[1]))
        spin_ctrl.Bind(wx.EVT_SPINCTRL, self._on_spin)

        self._manual_save_func = manual_save

        tools = [
            Tool(
                "Prior Detected Frame",
                icons.JUMP_BACK_ICON,
                icons.JUMP_BACK_ICON_SIZE,
                "Jump to the prior detected frame.",
                lambda: self._move_to_poor_label(False),
                shortcut_code=(wx.ACCEL_ALT, wx.WXK_RIGHT)
            ),
            Tool(
                "Next Detected Frame",
                icons.JUMP_FORWARD_ICON,
                icons.JUMP_FORWARD_ICON_SIZE,
                "Jump to the next detected frame.",
                lambda: self._move_to_poor_label(True),
                shortcut_code=(wx.ACCEL_ALT, wx.WXK_LEFT)
            ),
            self.SEPERATOR,
            Tool(
                "Undo",
                icons.BACK_ICON,
                icons.BACK_ICON_SIZE,
                "Undo the last action.",
                self._history.undo,
                shortcut_code=(wx.ACCEL_ALT, ord("Z"))
            ),
            Tool(
                "Redo",
                icons.FORWARD_ICON,
                icons.FORWARD_ICON_SIZE,
                "Redo the last action.",
                self._history.redo,
                shortcut_code=(wx.ACCEL_ALT | wx.ACCEL_SHIFT, ord("Z"))
            ),
            self.SEPERATOR,
            Tool(
                "Run Frame Passes",
                icons.RUN_ICON,
                icons.RUN_ICON_SIZE,
                "Rerun the frame passes on user modified results.",
                self._do_fb_run,
                shortcut_code=(wx.ACCEL_ALT, ord("R"))
            ),
            Tool(
                "Swap Identities",
                icons.SWAP_IDENTITIES_ICON,
                icons.SWAP_IDENTITIES_SIZE,
                "Swap body part positions for this frame and all frames in front of it.",
                self._display_id_swap_dialog
            ) if(self._identity_swapper is not None) else None,
            Tool(
                "Save and Continue",
                icons.SAVE_CONT_ICON,
                icons.SAVE_CONT_ICON_SIZE,
                "Save the current UI state and continue editing.",
                self._save_ui_to_disk,
            ) if(manual_save is not None) else None,
            Tool(
                "Save Results",
                icons.SAVE_ICON,
                icons.SAVE_ICON_SIZE,
                "Save the current results to file.",
                self._save_and_close,
                shortcut_code=(wx.ACCEL_ALT, ord("S"))
            ),
            self.SEPERATOR,
            Tool(
                "Edit CTRL Speed: ",
                icons.TURTLE_ICON,
                icons.TURTLE_ICON_SIZE,
                "Modify the labeling speed when CTRL Key is pressed (fast labeling mode).",
                lambda: None,
                spin_ctrl
            ),
            self.SEPERATOR,
            Tool(
                "Export Frames",
                icons.DUMP_FRAMES_ICON,
                icons.DUMP_FRAMES_SIZE,
                "Export the current modified frames from the UI.",
                self._on_export,
                shortcut_code=(wx.ACCEL_ALT, ord("E"))
            ),
            Tool(
                "Export Tracks to CSV",
                icons.SAVE_TRACKS_ICON,
                icons.SAVE_TRACKS_SIZE,
                "Export current tracks to a csv file from the UI.",
                self._save_to_csv
            ),
            Tool(
                "Visual Settings",
                icons.SETTINGS_ICON,
                icons.SETTINGS_SIZE,
                "Adjust some visual settings of the editor.",
                self._change_visual_settings
            ),
            Tool(
                "Help",
                icons.HELP_ICON,
                icons.HELP_ICON_SIZE,
                "Display the help dialog.",
                self._launch_help,
                shortcut_code=(wx.ACCEL_ALT, ord("H"))
            )
        ]

        return [tool for tool in tools if(tool is not None)]

    def _build_toolbar(self, manual_save: Optional[Callable]):
        """
        PRIVATE: Constructs the toolbar, adds all tools to the toolbar, and sets up toolbar events to trigger actions
        within the UI.
        """
        try:
            if wx.GetApp().GetComCtl32Version() >= 600 and wx.DisplayDepth() >= 32:
                # Use the 32-bit images
                wx.SystemOptions.SetOption("msw.remap", 2)
        except Exception:
            pass

        self._toolbar = self.CreateToolBar()

        self._tools = self._get_tools(manual_save)
        self._bitmaps = []

        for tool in self._tools:
            if(tool is self.SEPERATOR):
                self._toolbar.AddSeparator()
                continue

            icon = icons.to_wx_bitmap(
                tool.icon,
                tool.icon_size,
                self.GetForegroundColour(),
                (32, 32)
            )
            self._bitmaps.append(icon)

            if(tool.widget is None):
                tool_obj = self._toolbar.CreateTool(wx.ID_ANY, tool.name, icon, shortHelp=tool.help)
            else:
                tool_obj = self._toolbar.CreateTool(wx.ID_ANY, tool.name, icon, icon, shortHelp=tool.help)
            tool.toolbar_obj = tool_obj
            self._toolbar.AddTool(tool_obj)

            if(tool.widget is not None):
                self._toolbar.EnableTool(tool_obj.GetId(), False)
                self._toolbar.AddControl(tool.widget)

        for tool in self._tools_only():
            if(tool.name == "Undo"):
                self._undo = tool.toolbar_obj
            elif(tool.name == "Redo"):
                self._redo = tool.toolbar_obj

        self._update_hist_btns(self._history)
        self.Bind(wx.EVT_TOOL, self.on_tool)

        self._toolbar.Realize()

    def _on_spin(self, evt: wx.SpinEvent):
        """
        PRIVATE: Triggered when the value in the wx.SpinStrl in the toolbar is changed by the user.
        """
        self.video_player.video_viewer.set_ctrl_speed_divider(evt.GetPosition())

    def _on_frame_chg(self, evt: PointViewNEdit.FrameChangeEvent):
        """
        PRIVATE: Triggered when the frame in the point edit is changed...
        """
        for prob_disp in self.score_displays:
            prob_disp.set_location(evt.frame)

    def _on_prob_chg(self, evt: PointViewNEdit.PointChangeEvent):
        """
        PRIVATE: Triggered when a probability is changed...
        """
        # Get the new location.
        new_x, new_y, new_prob = evt.new_location

        # Update the probability in the probability displayer and also the point editor...
        old_scores = [
            score.get_data_at(evt.frame) for score in self.score_displays
        ]
        for score in self.score_displays:
            score.update_at(evt.frame, np.nan)

        self.video_player.video_viewer.set_pose(evt.frame, evt.part, evt.new_location)

        self.video_player.Refresh()

        self._history.do(
            self.HIST_POSE_CHANGE,
            (
                evt.labeler,
                (evt.frame, evt.part, *evt.old_location),
                old_scores,
                evt.labeler_data,
                True
            )
        )

    def _update_hist_btns(self, hist_elm):
        """
        PRIVATE: Update the history buttons to match history.
        """
        self._toolbar.EnableTool(self._undo.GetId(), hist_elm.can_undo())
        self._toolbar.EnableTool(self._redo.GetId(), hist_elm.can_redo())

    def set_fb_runner(self, func: Optional[Callable[[], bool]]):
        """
        Set the Forward/Backward runner function, which runs FB on the entire dataset.

        :param func: A callable which accepts no arguments, and return a boolean determining if the history should be
                     cleared. It is assumed this method already has access to all data to rerun FB on the data, and
                     it is also assumed this function will manipulate the widgets of the FB Editor to have the updated
                     data. (Specifically the score_displays, and the video_player.video_viewer).
        """
        self._fb_runner = func

    def set_frame_exporter(self, func: Optional[Callable[[int, str, Path], Tuple[bool, str]]]):
        """
        Set the frame exporting function, which exports current modified frames UI is showing...

        :param func: The function to handle frame exporting. It will be passed an integer being the type of frames to
                     export (0 for pre frame passes and 1 for post frame passes), a string being the format to
                     save the file to ('DLFS' or 'HDF5') and a Path to where the user selected to save the frames, and
                     is expected to return a boolean being if the export succeeded and a string being the error message
                     displayed if it did not.
        """
        self._frame_exporter = func

    def set_plot_settings_changer(self, func: Optional[Callable[[Mapping[str, Any]], None]]):
        """
        Set the plot settings changing function, which allows for adjusting certain video metadata values when they
        become adjusted.

        :param func: Optional function that accepts a string to any mapping (dict), and returns nothing. Can be used
                     for adjusting video metadata when a user adjusts visual settings in the UI.
        """
        self._on_plot_settings_change = func

    @property
    def history(self) -> History:
        """
        Get the history object of this FB Editor, allows the user to add there own custom history events, and also
        manipulate this history.
        """
        return self._history

    def _pose_doer(self, pose_data):
        """
        PRIVATE: Handles pose undo and redo events via the history doer api. Accepts an older/newer state, applies it,
                 and returns the current state.
        """
        labeler, old_loc, old_scores, old_labeler_data, undo = pose_data
        frm, bp, x, y, prob = old_loc

        self.video_player.video_viewer.pause()
        self.video_player.video_viewer.set_offset_frames(frm)
        self.video_player.set_body_parts(np.array([bp]))
        cur_loc = self.video_player.video_viewer.get_pose(frm, bp)
        self.video_player.video_viewer.set_pose(frm, bp, (x, y, prob))

        new_old_scores = [score.get_data_at(frm) for score in self.score_displays]
        for score, value in zip(self.score_displays, old_scores):
            score.update_at(frm, value)

        if(undo):
            labeler_data = labeler.undo(old_labeler_data)
        else:
            labeler_data = labeler.redo(old_labeler_data)

        self.video_player.Refresh()

        return (labeler, (frm, bp, *cur_loc), new_old_scores, labeler_data, not undo)

    def _on_export(self):
        """
        PRIVATE: Triggered when user clicks the export frame toolbar button...
        """
        selection = [
            "Original Frames with Latest User Edits",
            "Frames after Latest Frame Pass Run",
            "Frames after Latest Frame Pass Run, All Data."
        ]

        if(self._frame_exporter is not None):
            with wx.SingleChoiceDialog(self, "Select Frames to Export.", "Frame Type Selection", selection) as sd:
                if(sd.ShowModal() == wx.ID_CANCEL):
                    return

                frame_exp_type = sd.GetSelection()

            with wx.FileDialog(self, "Select FrameStore Save Location",
                               wildcard="DLFS File (*.dlfs)|H5 File (*.h5)",
                               style=wx.FD_SAVE | wx.FD_OVERWRITE_PROMPT) as fd:
                if(fd.ShowModal() == wx.ID_CANCEL):
                    return

                file_format, ext = ("DLFS", ".dlfs") if(fd.GetFilterIndex() == 0) else ("HDF5", ".h5")
                path = Path(fd.GetPath()).with_suffix(ext)

                res, msg = self._frame_exporter(frame_exp_type, file_format, path)
                if(not res):
                    with wx.MessageDialog(self, msg, "File Export Error", wx.ICON_ERROR | wx.OK) as msgd:
                        msgd.ShowModal()

    @property
    def score_displays(self):
        """
        Get the score engine displays.

        :returns: A list of ScoreEngineDisplayer, being all the probability displays of this editor window.
        """
        return self._score_disp.displays

    def on_tool(self, evt: wx.CommandEvent):
        """
        PRIVATE: Triggered whenever a tool is clicked on in the toolbar....
        """
        for tool in self._tools_only():
            if(evt.GetId() == tool.toolbar_obj.GetId()):
                tool.on_click()

    def _change_visual_settings(self):
        from diplomat.wx_gui.labeler_lib import Slider, FloatSpin
        from diplomat.wx_gui.settings_dialog import DropDown
        from matplotlib import colormaps
        point_video_viewer = self.video_player.video_viewer

        sorted_colormaps = sorted(colormaps)

        with SettingsDialog(self, title="Visual Settings", settings=SettingCollection(
            colormap=DropDown([point_video_viewer.get_colormap()] + sorted_colormaps, ["CURRENT"] + sorted_colormaps),
            point_radius=FloatSpin(1, 1000, point_video_viewer.get_point_radius(), increment=1, digits=0),
            point_alpha=FloatSpin(0, 1, point_video_viewer.get_point_alpha(), increment=0.01, digits=2),
            plot_threshold=FloatSpin(0, 1, point_video_viewer.get_plot_threshold(), increment=0.001, digits=3),
            line_thickness=Slider(1, 10, point_video_viewer.get_line_thickness())
        )) as dlg:
            if(dlg.ShowModal() == wx.ID_OK):
                for k, v in dlg.get_values().items():
                    getattr(point_video_viewer, f"set_{k}")(v)

                if(self._on_plot_settings_change is not None):
                    self._on_plot_settings_change(
                        {self.PLOT_SETTINGS_MAPPING[k]: val for k, val in dlg.get_values().items()}
                    )

                self.Refresh()
                self.Update()

    def _save_to_csv(self):
        with wx.FileDialog(self, "Select FrameStore Save Location",
                           wildcard="CSV File (*.csv)",
                           style=wx.FD_SAVE | wx.FD_OVERWRITE_PROMPT) as fd:
            if(fd.ShowModal() == wx.ID_CANCEL):
                return

            path = Path(fd.GetPath()).with_suffix(".csv")
            num_outputs = len(self.video_player.select_box.ids)
            poses = self.video_player.video_viewer.get_all_poses()

            def replace_suffix(string, suffix):
                return string[:-len(suffix)] if(string.endswith(suffix)) else string

            orig_part_names = [
                replace_suffix(label, str((i % num_outputs) + 1))
                for i, label in enumerate(self.video_player.select_box.get_labels())
                if((i % num_outputs) == 0)
            ]

            try:
                table = to_diplomat_table(num_outputs, orig_part_names, poses)
                save_diplomat_table(table, str(path))
            except IOError as e:
                with wx.MessageDialog(self, str(e), "File Export Error", wx.ICON_ERROR | wx.OK) as msgd:
                    msgd.ShowModal()

    def _display_id_swap_dialog(self):
        self.video_player.video_viewer.pause()
        num_outputs = len(self.video_player.select_box.ids)
        labels = self.video_player.select_box.get_labels()
        colors = iter_colormap(self.video_player.select_box.get_colormap(), len(labels), bytes=True)
        shapes = [v for i, v in zip(range(len(labels)), self.video_player.select_box.get_shape_list())]
        with IdSwapDialog(None, wx.ID_ANY, num_outputs=num_outputs, labels=labels, colors=colors, shapes=shapes) as dlg:
            if(dlg.ShowModal() == wx.ID_OK):
                self._do_id_swap(dlg.get_proposed_order())

    def _do_id_swap(self, new_order: List[int]):
        current_offset = self.video_player.video_viewer.get_offset_count()
        self._history.do(
            self.HIST_IDENTITY_SWAP,
            self._identity_swapper.do(current_offset, new_order)
        )

    def _id_swap_prog(self, msg: str, iterable: Iterable) -> Iterable:
        with FBProgressDialog(self, inner_msg=msg) as dlg:
            self.Disable()
            dlg.Show()
            for item in dlg.progress_bar(iterable):
                yield item
            self.Enable()

    def _id_swap_hook(self, frame: int, new_order: List[int]):
        self.video_player.video_viewer.pause()
        self.video_player.video_viewer.set_offset_frames(frame)
        poses = self.video_player.video_viewer.get_all_poses().get_all()
        poses = poses.reshape((poses.shape[0], poses.shape[1] // 3, 3))
        poses[frame:, np.arange(poses.shape[1])] = poses[frame:, new_order]
        self.video_player.video_viewer.set_all_poses(Pose(poses[:, :, 0], poses[:, :, 1], poses[:, :, 2]))

    def _save_and_close(self):
        self._was_save_button_flag = True
        self.Close()

    def _move_to_poor_label(self, forward: bool):
        self.video_player.video_viewer.pause()
        current_offset = self.video_player.video_viewer.get_offset_count()
        frame_count = self.video_player.video_viewer.get_total_frames()

        def dist_forward(val):
            if(val <= current_offset):
                val = frame_count + val
            return val - current_offset

        def dist_backward(val):
            if(val >= current_offset):
                val = -frame_count + val
            return current_offset - val

        def get_frame(score):
            if(forward):
                return score.get_next_bad_location()
            else:
                return score.get_prev_bad_location()

        res = int(min(
            (get_frame(score) for score in self.score_displays),
            key=dist_forward if(forward) else dist_backward
        ))
        self.video_player.video_viewer.set_offset_frames(res)


class MultiScoreDisplay(wx.Panel):
    """
    Internal-ish Class.

    A MultiScoreDisplay. Is simply a scrollable list of ScoreEngineDisplayer.
    Convenience class used by the FBEditor class.
    """
    # The number of probability displays to allow at max...
    MAX_HEIGHT_IN_WIDGETS = 4

    def __init__(
        self,
        parent,
        score_engines: List[ScoreEngine],
        poses: Pose,
        progress_bar: ProgressBar,
        w_id=wx.ID_ANY,
        **kwargs
    ):
        """
        Construct a new MultiScoreDisplay.

        :param parent: Parent WX Window...
        :param bp_names: A list of strings, being the names of the body parts.
        :param data: A list of 1D numpy arrays, being the probabilities for each body part.
        :param w_id: The WX window ID, defaults to wx.ID_ANY.
        :param **kwargs: All other arguments are passed to the wx.Panel parent class constructor....
        """
        super().__init__(parent, w_id, **kwargs)

        self._main_sizer = wx.BoxSizer(wx.VERTICAL)

        self._scroll_panel = ScrolledPanel(self, style=wx.VSCROLL)
        self._scroll_sizer = wx.BoxSizer(wx.VERTICAL)

        self.displays = [
            ScoreEngineDisplayer(
                engine, poses, progress_bar, self._scroll_panel
            ) for engine in score_engines
        ]

        for display in self.displays:
            self._scroll_sizer.Add(display, 0, wx.EXPAND)

        self._scroll_panel.SetSizer(self._scroll_sizer)
        self._scroll_panel.SetAutoLayout(True)
        self._scroll_panel.SetupScrolling()

        self._main_sizer.Add(self._scroll_panel, 1, wx.EXPAND)

        self.SetSizer(self._main_sizer)
        self.SetMinSize(wx.Size(
            max(disp.GetMinSize().GetWidth() for disp in self.displays),
            sum(disp.GetMinSize().GetHeight() for disp in self.displays[:self.MAX_HEIGHT_IN_WIDGETS]))
        )<|MERGE_RESOLUTION|>--- conflicted
+++ resolved
@@ -191,9 +191,7 @@
     TOOLBAR_ICON_SIZE = (32, 32)
     HIST_POSE_CHANGE = "pose_change"
     HIST_IDENTITY_SWAP = "id_swap"
-<<<<<<< HEAD
     SEPERATOR = object()
-=======
     PLOT_SETTINGS_MAPPING = {
         "colormap": "colormap",
         "shape_list": "shape_list",
@@ -202,7 +200,6 @@
         "point_alpha": "alphavalue",
         "line_thickness": "line_thickness"
     }
->>>>>>> 9a257045
 
     def __init__(
         self,
