--- conflicted
+++ resolved
@@ -398,7 +398,7 @@
                     min_dist = min(cls.dist(f1_loc, f2_loc), min_dist)
                     total_conf += f1_loc[2] * f2_loc[2]
                     count += 1
-                
+
             if(np.isinf(min_dist)):
                 min_dist = 0
             if(min_dist < optimal_std or count == 0):
@@ -441,7 +441,7 @@
                             result = max_dist
                         else:
                             result = np.abs(cls.dist(f1_loc, f2_loc) - avg)
-                        
+
                         min_score = min(result, min_score)
 
                     # detect malformed poses:
@@ -477,11 +477,7 @@
 
         for i, frame in enumerate(frames):
             #this will be a tuple of scores per frame 
-<<<<<<< HEAD
-            final_scores[i] = cls.compute_single_score(frame, num_outputs, down_scaling, skeleton, optimal_std, max_dist, outlier_threshold)
-=======
-            final_scores[i] = cls.compute_single_score(frame, num_outputs, skeleton, max_dist)
->>>>>>> 47871e6c
+            final_scores[i] = cls.compute_single_score(frame, num_outputs, skeleton, optimal_std, max_dist, outlier_threshold)
 
             if(progress_bar is not None):
                 progress_bar.update()
@@ -538,22 +534,14 @@
             with PoolWithProgress(prog_bar, process_count=thread_count, sub_ticks=1) as pool:
                 pool.fast_map(
                     cls.compute_list_of_scores,
-<<<<<<< HEAD
-                    lambda i: ([list(l) for l in fb_data.frames[to_index(i)]], num_outputs, down_scaling, skeleton, optimal_std, max_dist, outlier_threshold),
-=======
-                    lambda i: ([list(l) for l in fb_data.frames[to_index(i)]], num_outputs, skeleton, max_dist),
->>>>>>> 47871e6c
+                    lambda i: ([list(l) for l in fb_data.frames[to_index(i)]], num_outputs, skeleton, optimal_std, max_dist, outlier_threshold),
                     lambda i, val: scores.__setitem__(to_index(i), val),
                     (fb_data.num_frames + (cls.SCORES_PER_CHUNK - 1)) // cls.SCORES_PER_CHUNK
                 )
         else:
             for f_idx in range(num_frames):
                 scores[f_idx] = cls.compute_single_score(
-<<<<<<< HEAD
-                    fb_data.frames[f_idx], num_outputs, down_scaling, skeleton, optimal_std, max_dist, outlier_threshold
-=======
-                    fb_data.frames[f_idx], num_outputs, skeleton, max_dist
->>>>>>> 47871e6c
+                    fb_data.frames[f_idx], num_outputs, skeleton, optimal_std, max_dist, outlier_threshold
                 )
                 if (prog_bar is not None):
                     prog_bar.update(1)
@@ -620,7 +608,7 @@
     ) -> ForwardBackwardData:
         if(reset_bar and prog_bar is not None):
             prog_bar.reset(fb_data.num_frames * 2)
-        
+
         self._scores, fallback_scores = self.compute_scores(fb_data, prog_bar, False)
 
         self._max_frame_idx = int(np.argmax(self._scores))
