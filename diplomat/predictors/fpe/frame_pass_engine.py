from enum import Enum
from pathlib import Path
from typing import List, Tuple, Optional, BinaryIO

import numpy as np

from diplomat.processing import *
from diplomat.utils import frame_store_api

try:
    from .frame_pass import FramePass, ProgressBar
    from .frame_pass_loader import FramePassBuilder
    from .sparse_storage import ForwardBackwardData, SparseTrackingData, ForwardBackwardFrame, AttributeDict
    from .fpe_help import FPEString
except ImportError:
    __package__ = "diplomat.predictors.fpe"
    from .frame_pass import FramePass, ProgressBar
    from .frame_pass_loader import FramePassBuilder
    from .sparse_storage import ForwardBackwardData, SparseTrackingData, ForwardBackwardFrame, AttributeDict
    from .fpe_help import FPEString


class FramePassEngine(Predictor):
    """
    A predictor that applies a collection of frame passes to the frames
    dumped by deeplabcut, and then predicts poses by selecting maximums.
    Contains a collection of useful prediction algorithms which can be listed
    by calling "get_predictor_settings" on this Predictor.
    """

    def __init__(
        self,
        bodyparts: List[str],
        num_outputs: int,
        num_frames: int,
        settings: Config,
        video_metadata: Config,
    ):
        super().__init__(
            bodyparts, num_outputs, num_frames, settings, video_metadata
        )

        self._num_bp = len(bodyparts)
        self._num_total_bp = self._num_bp * num_outputs

        self._width, self._height = None, None

        self.PASSES = FramePassBuilder.sanitize_pass_config_list(settings.passes)
        self.THRESHOLD = settings.threshold

        p = settings.export_frame_path
        self.EXPORT_LOC = Path(p).resolve() if(p is not None) else None

        self._frame_holder = ForwardBackwardData(num_frames, self._num_total_bp)

        self._frame_holder.metadata.threshold = self.THRESHOLD
        self._frame_holder.metadata.bodyparts = bodyparts
        self._frame_holder.metadata.num_outputs = num_outputs
        self._frame_holder.metadata.project_skeleton = self.video_metadata.get("skeleton", None)

        self._current_frame = 0

    def _sparcify_and_store(self, fb_frame: ForwardBackwardFrame, scmap: TrackingData, frame_idx: int, bp_idx: int):
        fb_frame.orig_data = SparseTrackingData.sparsify(
            scmap,
            frame_idx,
            bp_idx,
            self.THRESHOLD,
            self.settings.max_cells_per_frame,
            SparseTrackingData.SparseModes[self.settings.sparsification_mode]
        )
        fb_frame.src_data = fb_frame.orig_data

    def _on_frames(self, scmap: TrackingData) -> Optional[Pose]:
        if(self._width is None):
            self._width = scmap.get_frame_width()
            self._height = scmap.get_frame_height()
            self._frame_holder.metadata.down_scaling = scmap.get_down_scaling()
            self._frame_holder.metadata.width = scmap.get_frame_width()
            self._frame_holder.metadata.height = scmap.get_frame_height()

        # Store sparsified frames for passes done later.
        for f_idx in range(scmap.get_frame_count()):
            for bp_idx in range(self._num_total_bp):
                if(bp_idx % self.num_outputs == 0):
                    self._sparcify_and_store(
                        self._frame_holder.frames[self._current_frame][bp_idx],
                        scmap,
                        f_idx,
                        bp_idx // self.num_outputs
                    )
                else:
                    dest = self._frame_holder.frames[self._current_frame][bp_idx]
                    src = self._frame_holder.frames[self._current_frame][(bp_idx // self.num_outputs) * self.num_outputs]
                    dest.orig_data = src.orig_data.duplicate()
                    dest.src_data = dest.orig_data

            self._current_frame += 1

        # No frames to return yet!
        return None

    @classmethod
    def get_maximum(
        cls,
        frame: ForwardBackwardFrame,
        relaxed_radius: float = 0
    ) -> Tuple[int, int, float, float, float]:
        """
        PRIVATE: Get the maximum location of a single forward backward frame.
        Returns a tuple containing the values x, y, probability, x offset,
        and y offset in order.
        """
        if (frame.frame_probs is None or frame.src_data.unpack()[0] is None):
            # No frame data, return 3 for no probability and 0 probability...
            return (-1, -1, 0, 0, 0)
        else:
            # Get the max location in the frame....
            y_coords, x_coords, orig_probs, x_offsets, y_offsets = frame.src_data.unpack()

            max_loc = np.argmax(frame.frame_probs)
            m_y, m_x, m_p = y_coords[max_loc], x_coords[max_loc], frame.frame_probs[max_loc]
            m_offx, m_offy = x_offsets[max_loc], y_offsets[max_loc]

            # Get the max location on the occluded state...
            try:
                max_occluded_loc = np.argmax(frame.occluded_probs)
                m_occluded_prob = frame.occluded_probs[max_occluded_loc]
                m_occ_x, m_occ_y = frame.occluded_coords[max_occluded_loc]
            except (ValueError, TypeError):
                m_occluded_prob = -np.inf
                m_occ_x, m_occ_y = 0, 0

            max_select = np.array([m_p, m_occluded_prob])
            max_of_max = np.argmax(max_select)

            if (max_of_max > 0):
                # Return correct location for occluded, but return a
                # probability of 0.
                return (m_occ_x, m_occ_y, 0, 0, 0)
            else:
                if (relaxed_radius <= 0):
                    # If no relaxed radius, just set pose...
                    return (m_x, m_y, m_p, m_offx, m_offy)
                else:
                    # Now find locations within the radius...
                    dists = np.sqrt(
                        (x_coords - m_x) ** 2 + (y_coords - m_y) ** 2)
                    res = np.flatnonzero(dists <= relaxed_radius)

                    # No other neighbors, return initially suggested value...
                    if (len(res) <= 0):
                        return (m_x, m_y, m_p, m_offx, m_offy)
                    else:
                        best_idx = res[np.argmax(orig_probs[res])]
                        return (
                            x_coords[best_idx], y_coords[best_idx], m_p,
                            x_offsets[best_idx], y_offsets[best_idx]
                        )

    @classmethod
    def get_maximums(
        cls,
        frame_list: ForwardBackwardData,
        progress_bar: ProgressBar,
        relaxed_radius: float = 0
    ) -> Pose:
        # Our final pose object:
        poses = Pose.empty_pose(frame_list.num_frames, frame_list.num_bodyparts)

        if(progress_bar is not None):
            progress_bar.reset(frame_list.num_frames)

        for f_idx in range(frame_list.num_frames):
            for bp_idx in range(frame_list.num_bodyparts):
                x, y, p, x_off, y_off = cls.get_maximum(
                    frame_list.frames[f_idx][bp_idx], relaxed_radius
                )

                poses.set_at(
                    f_idx, bp_idx, (x, y), (x_off, y_off), p,
                    frame_list.metadata.down_scaling
                )

            if (progress_bar is not None):
                progress_bar.update(1)

        return poses


    class ExportableFields(Enum):
        SOURCE = "Source"
        FRAME = "Frame"
        OCCLUDED_AND_EDGES = "Occluded/Edge"

    @classmethod
    def _get_frame_writer(
        cls,
        num_frames: int,
        frame_metadata: AttributeDict,
        video_metadata: Config,
        file_format: str,
        file: BinaryIO,
        export_all: bool = False
    ) -> frame_store_api.FrameWriter:
        """
        Get a frame writer that can export frames from the Forward Backward instance. Used internally to support frame
        export functionality.

        TODO
        """
        from diplomat.utils import frame_store_fmt

        exporters = {
            "DLFS": frame_store_fmt.DLFSWriter
        }

        if(export_all):
            bp_list = [
                f"{bp}_{track}_{map_type.value}"
                for bp in frame_metadata.bodyparts
                for track in range(frame_metadata.num_outputs)
                for map_type in cls.ExportableFields
            ]
        else:
            bp_list = [
                f"{bp}_{track}" for bp in frame_metadata.bodyparts for track in range(frame_metadata.num_outputs)
            ]

        header = frame_store_fmt.DLFSHeader(
            num_frames,
            (frame_metadata.height + 2) if(export_all) else frame_metadata.height,
            (frame_metadata.width + 2) if(export_all) else frame_metadata.width,
            video_metadata["fps"],
            frame_metadata.down_scaling,
            *video_metadata["size"],
            *((None, None) if (video_metadata["cropping-offset"] is None) else video_metadata["cropping-offset"]),
            bp_list
        )

        return exporters.get(file_format, frame_store_fmt.DLFSWriter)(file, header)

    @classmethod
    def _export_frame(
        cls,
        src_frame: ForwardBackwardFrame,
        metadata: AttributeDict,
        dest_frame: TrackingData,
        dst_idx: Tuple[int, int],
        header: frame_store_api.DLFSHeader,
        selected_field: ExportableFields,
        padding: int = 0
    ):
        start, end = padding, -padding if(padding > 0) else None
        spc = padding * 2

        if(selected_field == cls.ExportableFields.SOURCE):
            res = src_frame.src_data.desparsify(
                header.frame_width - spc, header.frame_height - spc, header.stride
            )

            dest_frame.get_prob_table(*dst_idx)[start:end, start:end] = res.get_prob_table(0, 0)
        elif(selected_field == cls.ExportableFields.FRAME):
            data = src_frame.src_data.unpack()
            probs = src_frame.frame_probs
            if (probs is None):
                probs = np.zeros(len(data[2]), np.float32)

            res = SparseTrackingData()
            res.pack(*data[:2], probs, *data[3:])
            res = res.desparsify(header.frame_width - spc, header.frame_height - spc, header.stride)

            dest_frame.get_prob_table(*dst_idx)[start:end, start:end] = res.get_prob_table(0, 0)
        elif(selected_field == cls.ExportableFields.OCCLUDED_AND_EDGES):
            if(padding < 1):
                raise ValueError("Padding must be included to export edges and the occluded state!")

            probs = src_frame.occluded_probs

            o_x, o_y = tuple(src_frame.occluded_coords.T)
            x, y = o_x + 1, o_y + 1
            off_x = off_y = np.zeros(len(x), dtype=np.float32)

            res = SparseTrackingData()
            res.pack(y, x, probs, off_x, off_y)

            # Add 2 to resolve additional padding as needed for the edges...
            res = res.desparsify(header.frame_width - spc + 2, header.frame_height - spc + 2, header.stride)

            new_start = start - 1
            new_end = end + 1 if(end + 1 < 0) else None

            dest_frame.get_prob_table(*dst_idx)[new_start:new_end, new_start:new_end] = res.get_prob_table(0, 0)

    @classmethod
    def _export_frames(
        cls,
        frames: ForwardBackwardData,
        video_metadata: Config,
        path: Path,
        file_format: str,
        p_bar: Optional[ProgressBar] = None,
        export_final_probs: bool = True,
        export_all: bool = False
    ):
        """
        Private method, exports frames if the user specifies a frame export path.

        TODO
        """
        if(p_bar is not None):
            p_bar.reset(frames.num_frames)

        with path.open("wb") as f:
            with cls._get_frame_writer(
                    frames.num_frames, frames.metadata, video_metadata, file_format, f, export_all
            ) as fw:
                header = fw.get_header()

                for f_idx in range(frames.num_frames):
                    frame_data = TrackingData.empty_tracking_data(
                        1,
                        frames.num_bodyparts * (3 if(export_all) else 1),
                        header.frame_width,
                        header.frame_height,
                        frames.metadata.down_scaling,
                        True
                    )

                    for bp_idx in range(frames.num_bodyparts):
                        if(export_final_probs and frames.frames[f_idx][bp_idx].frame_probs is None):
                            continue

                        if(export_all):
                            for exp_t_i, exp_t in enumerate(cls.ExportableFields):
                                cls._export_frame(
                                    frames.frames[f_idx][bp_idx],
                                    frames.metadata,
                                    frame_data,
                                    (0, bp_idx * len(cls.ExportableFields) + exp_t_i),
                                    header,
                                    exp_t,
                                    padding=1
                                )
                        else:
                            # No padding...
                            cls._export_frame(
                                frames.frames[f_idx][bp_idx],
                                frames.metadata,
                                frame_data,
                                (0, bp_idx),
                                header,
                                cls.ExportableFields.FRAME if(export_final_probs) else cls.ExportableFields.SOURCE
                            )

                    fw.write_data(frame_data)

                    if(p_bar is not None):
                        p_bar.update()

    def _run_frame_passes(self, progress_bar: Optional[ProgressBar], fresh_run: bool = False):
        if(fresh_run):
            if(progress_bar is not None):
                progress_bar.message("Clearing Old ForwardBackward Data...")
                progress_bar.reset(self._frame_holder.num_frames)

            for f in range(self._frame_holder.num_frames):
                for bp in range(self._frame_holder.num_bodyparts):
                    frame = self._frame_holder.frames[f][bp]
                    frame.src_data = frame.orig_data.duplicate()
                    frame.frame_probs = None
                    frame.occluded_probs = None
                    frame.occluded_coords = None

                if(progress_bar is not None):
                    progress_bar.update()

        for i, frame_pass_builder in enumerate(self.PASSES):
            frame_pass = frame_pass_builder(self._width, self._height)

            if(progress_bar is not None):
                progress_bar.message(f"Running Frame Pass {i + 1}/{len(self.PASSES)}: '{frame_pass.get_name()}'")

            self._frame_holder = frame_pass.run_pass(
                self._frame_holder,
                progress_bar,
                True
            )

    def _on_end(self, progress_bar: ProgressBar) -> Optional[Pose]:
        self._run_frame_passes(progress_bar)

        if(self.EXPORT_LOC is not None):
            progress_bar.message(f"Exporting Frames to: '{str(self.EXPORT_LOC)}'")
            self._export_frames(
                self._frame_holder,
                self.video_metadata,
                self.EXPORT_LOC,
                "DLFS",
                progress_bar,
                self.settings.export_final_probs,
                self.settings.export_all_info
            )

        progress_bar.message("Selecting Maximums")
        return self.get_maximums(
            self._frame_holder, progress_bar,
            relaxed_radius=self.settings.relaxed_maximum_radius
        )


    @classmethod
    def get_settings(cls) -> ConfigSpec:
        return {
            "threshold": (
                0.001,
                type_casters.RangedFloat(0, 1),
                "The minimum floating point value a pixel within the probability frame must have "
                "in order to be kept and added to the sparse matrix."
            ),
            "max_cells_per_frame": (
                100,
                type_casters.Optional(type_casters.RangedInteger(1, np.inf)),
                "The maximum number of cells allowed in any frame. Defaults to None, meaning no strict limit is placed on cells"
                "per frame except the minimum threshold. Can be any positive integer, which will limit the number of cells in any"
                "frame score map to that value. Useful in cases where frames generated by models contain too many cells slowing "
                "computation."
            ),
            "passes": (
                [
                    "ClusterFrames",
                    "OptimizeStandardDeviation",
                    "CreateSkeleton",
                    "FixFrame",
                    "MITViterbi",
                ],
                type_casters.List(
                    type_casters.Union(
                        type_casters.Tuple(str, dict),
                        type_casters.Tuple(str),
                        str
                    )
                ),
                FPEString(
                    "A list of lists containing a string (the pass name) and a dictionary (the configuration for "
                    f"the provided plugin). If no configuration is provided, the entry can just be a string."
                )
            ),
            "export_frame_path": (
                None,
                type_casters.Union(type_casters.Literal(None), str),
                "A string or None specifying where to save the post forward backward frames to."
                "If None, does not save the frames to a file. Used for debugging."
            ),
            "export_final_probs": (
                True,
                bool,
                "If true exports the final probabilities as stored in frame_probs. "
                "Otherwise exports the probabilities from src_data. This setting is internal "
                "and for debugging. Defaults to true."
            ),
            "export_all_info": (
                False,
                bool,
                "If true exports all information, both final/pre-fpe probabilities and "
                "the occluded and edge states. This allows for display of several states at once. "
                "Only works if export_frame_path is set, and overrides export_final_probs."
            ),
            "relaxed_maximum_radius": (
                1.8,
                type_casters.RangedFloat(0, np.inf),
                "Determines the radius of relaxed maximum selection."
                "Set to 0 to disable relaxed maximum selection. This value is "
                "measured in cell units, not video units."
            ),
            "sparsification_mode": (
                SparseTrackingData.SparseModes.OFFSET_DOMINATION.name,
                type_casters.Literal(*[mode.name for mode in SparseTrackingData.SparseModes]),
                "The mode to utilize during sparsification."
            ),
<<<<<<< HEAD
            "dipui_file": (None, type_casters.Union(type_casters.Literal(None), str), "A path specifying where to save the dipui file"
            )
=======
            "dipui_file": (
                None, type_casters.Union(type_casters.Literal(None), str), 
                "A path specifying where to save the dipui file"
            ),
>>>>>>> 748e7c66
        }


    @classmethod
    def get_tests(cls) -> Optional[List[TestFunction]]:
        return [cls.test_plotting, cls.test_sparsification, cls.test_desparsification]

    @classmethod
    def get_test_data(cls) -> TrackingData:
        # Make tracking data...
        track_data = TrackingData.empty_tracking_data(4, 1, 3, 3, 2)

        track_data.set_prob_table(0, 0, np.array([[0, 0, 0],
                                                  [0, 1, 0],
                                                  [0, 0, 0]]))
        track_data.set_prob_table(1, 0, np.array([[0, 1.0, 0],
                                                  [0, 0.5, 0],
                                                  [0, 0.0, 0]]))
        track_data.set_prob_table(2, 0, np.array([[1, 0.5, 0],
                                                  [0, 0.0, 0],
                                                  [0, 0.0, 0]]))
        track_data.set_prob_table(3, 0, np.array([[0.5, 0, 0],
                                                  [1.0, 0, 0],
                                                  [0.0, 0, 0]]))

        return track_data

    @classmethod
    def get_test_instance(cls, track_data: TrackingData, settings: dict = None, num_out: int = 1) -> "FramePassEngine":
        return cls(
            [f"part{i + 1}" for i in range(track_data.get_bodypart_count())],
            num_out,
            track_data.get_frame_count(),
            Config(settings, cls.get_settings()),
            Config()
        )

    @classmethod
    def test_plotting(cls) -> Tuple[bool, str, str]:
        track_data = cls.get_test_data()
        predictor = cls.get_test_instance(track_data, {"passes": [
            "ClusterFrames",
            "FixFrame",
            ["MITViterbi", {"standard_deviation": 5}]
        ]})

        # Probabilities can change quite easily by even very minute changes to the algorithm, so we don't care about
        # them, just the predicted locations of things...
        expected_result = np.array([[3, 3], [3, 1], [1, 1], [1, 3]])

        # Pass it data...
        predictor.on_frames(track_data)

        # Check output
        poses = predictor.on_end(TQDMProgressBar(total=4)).get_all()

        if (np.allclose(poses[:, :2], expected_result)):
            return (True, "\n" + str(expected_result), "\n" + str(np.array(poses[:, :2])))
        else:
            return (False, "\n" + str(expected_result), "\n" + str(np.array(poses[:, :2])))

    @classmethod
    def test_sparsification(cls) -> Tuple[bool, str, str]:
        # Make tracking data...
        track_data = cls.get_test_data()
        predictor = cls.get_test_instance(track_data)

        # Pass it data...
        predictor.on_frames(track_data)

        # Check output
        predictor.on_end(TQDMProgressBar(total=4))

        fb_frames = [data[0].frame_probs for data in predictor._frame_holder.frames]
        orig_frames = [data[0].orig_data for data in predictor._frame_holder.frames]

        if ((None in orig_frames) or np.any([(f is None) for f in fb_frames])):
            return (False, str((fb_frames, orig_frames)), "No None Entries...")
        else:
            return (True, str((fb_frames, orig_frames)), "No None Entries...")

    @classmethod
    def test_desparsification(cls) -> Tuple[bool, str, str]:
        # Make tracking data...
        track_data = cls.get_test_data()
        orig_frame = track_data.get_prob_table(0, 0)
        result_frame = (
            SparseTrackingData.sparsify(track_data, 0, 0, 0.001)
                .desparsify(orig_frame.shape[1], orig_frame.shape[0], 8).get_prob_table(0, 0)
        )

        return (np.allclose(result_frame, orig_frame), str(orig_frame) + "\n", str(result_frame) + "\n")

    @classmethod
    def supports_multi_output(cls) -> bool:
        return True<|MERGE_RESOLUTION|>--- conflicted
+++ resolved
@@ -478,15 +478,10 @@
                 type_casters.Literal(*[mode.name for mode in SparseTrackingData.SparseModes]),
                 "The mode to utilize during sparsification."
             ),
-<<<<<<< HEAD
-            "dipui_file": (None, type_casters.Union(type_casters.Literal(None), str), "A path specifying where to save the dipui file"
-            )
-=======
             "dipui_file": (
                 None, type_casters.Union(type_casters.Literal(None), str), 
                 "A path specifying where to save the dipui file"
             ),
->>>>>>> 748e7c66
         }
 
 
