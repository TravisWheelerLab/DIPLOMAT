--- conflicted
+++ resolved
@@ -591,7 +591,6 @@
         # Return false to not clear the history....
         return False
 
-<<<<<<< HEAD
     def _copy_to_disk(self, progress_bar: ProgressBar, new_frame_holder: ForwardBackwardData):
         progress_bar.message("Saving to Disk")
         progress_bar.reset(self._frame_holder.num_frames * self._frame_holder.num_bodyparts)
@@ -623,12 +622,11 @@
                     self._fb_editor.Enable(False)
                     self._copy_to_disk(dialog.progress_bar, disk_frame_holder)
                     self._fb_editor.Enable(True)
-=======
+
     def _on_visual_settings_change(self, data):
         old_data = self._frame_holder.metadata["video_metadata"]
         old_data.update(data)
         self._frame_holder.metadata["video_metadata"] = old_data
->>>>>>> 9a257045
 
     def _on_end(self, progress_bar: ProgressBar) -> Optional[Pose]:
         if(self._restore_path is None):
