import itertools
import os
from datetime import datetime
import shutil
from enum import Enum
from datetime import datetime
from pathlib import Path
from typing import List, Tuple, Optional, Any, Callable, Sequence, Iterable, BinaryIO
import numpy as np
from diplomat.processing import *
from multiprocessing import get_context, Queue, Manager
from multiprocessing.context import BaseContext
import time
import diplomat.utils.frame_store_api as frame_store_api
from diplomat.predictors.sfpe.segmentation import EndPointSegmentor
from diplomat.predictors.sfpe.assignment import ASSIGNMENT_ALGORITHMS

try:
    from ..fpe.frame_pass import FramePass, ProgressBar
    from ..fpe.frame_pass_loader import FramePassBuilder
    from ..fpe.sparse_storage import ForwardBackwardData, SparseTrackingData, ForwardBackwardFrame, AttributeDict
    from .growable_numpy_array import GrowableNumpyArray
    from ..fpe.frame_passes.fix_frame import FixFrame
    from ..fpe.skeleton_structures import StorageGraph
    from ..fpe.fpe_help import FPEString
    from ..fpe.arr_utils import _NumpyDict
    from .disk_sparse_storage import DiskBackedForwardBackwardData, SharedMemory
except ImportError:
    __package__ = "diplomat.predictors.sfpe"
    from ..fpe.frame_pass import FramePass, ProgressBar
    from ..fpe.frame_pass_loader import FramePassBuilder
    from ..fpe.sparse_storage import ForwardBackwardData, SparseTrackingData, ForwardBackwardFrame, AttributeDict
    from .growable_numpy_array import GrowableNumpyArray
    from ..fpe.frame_passes.fix_frame import FixFrame
    from ..fpe.skeleton_structures import StorageGraph
    from ..fpe.fpe_help import FPEString
    from ..fpe.arr_utils import _NumpyDict
    from .disk_sparse_storage import DiskBackedForwardBackwardData, SharedMemory


class NestedProgressIndicator(ProgressBar):

    DEFAULT_TICKS = 1000

    def __init__(self, progress_bar: ProgressBar, total: Optional[int] = None, ticks: int = DEFAULT_TICKS):
        self._runs = 0
        self._total = total
        self._sub_total = 0
        self._sub_current = 0

        self._current_prog_val = 0

        self._prog_bar = progress_bar
        self._ticks = ticks

        self._prog_bar.reset(self._total * self._ticks)

    def reset_runs_counter(self, total: int = 0):
        self._total = total
        self._prog_bar.reset(self._total * self._ticks)
        self._current_prog_val = 0
        self._runs = 0

    def update(self, amt: int = 1):
        self._sub_current += amt
        self._update_pbar()

    def _update_pbar(self):
        if(self._sub_current > self._sub_total):
            self._sub_current = self._sub_total
        val = self._runs * self._ticks + int((self._sub_current / (self._sub_total if(self._sub_total > 0) else 1)) * self._ticks)

        if(val > self._current_prog_val):
            self._prog_bar.update(val - self._current_prog_val)
            self._current_prog_val = val

    def inc_rerun_counter(self):
        self._runs += 1
        self.reset()

    def reset(self, total: Optional[int] = None):
        if(total is None):
            total = 0
        self._sub_total = total
        self._sub_current = 0
        self._update_pbar()

    def close(self):
        self._prog_bar.close()

    def message(self, message: str):
        self._prog_bar.message(message)


class InternalProgressIndicator(ProgressBar):
    # Max update rate in seconds...
    DEF_MAX_UPDATE_RATE = 0.25

    RERUNS = 0
    PROGRESS = 1
    TOTAL = 2
    IN_USE = 3

    def __init__(self, ctx: BaseContext, total: Optional[int] = None, max_refresh_rate: float = DEF_MAX_UPDATE_RATE):
        self._refresh_rate = max_refresh_rate
        self._last_update = time.monotonic() - self._refresh_rate
        self._prog_data = ctx.Array("Q", [0] * 4)
        self._internal_prog_data = [0] * 4
        self.reset(total)

    def inc_rerun_counter(self):
        self._internal_prog_data[self.RERUNS] += 1
        self._internal_prog_data[self.IN_USE] = False
        self.update_shared_mem(self._internal_prog_data)

    def reset_rerun_counter(self):
        self._internal_prog_data[self.RERUNS] = 0
        self._internal_prog_data[self.IN_USE] = False
        self.update_shared_mem(self._internal_prog_data)

    def mark_as_using(self):
        self._internal_prog_data[:] = self._prog_data[:]
        self._internal_prog_data[self.IN_USE] = True
        self.update_shared_mem(self._internal_prog_data)

    def reset(self, total: Optional[int] = None):
        self._internal_prog_data[self.TOTAL] = total if(total is not None) else 0
        self._internal_prog_data[self.PROGRESS] = 0
        self.rate_limit_update()

    def update(self, amt: int = 1):
        self._internal_prog_data[self.PROGRESS] = min(
            self._internal_prog_data[self.PROGRESS] + amt,
            self._internal_prog_data[self.TOTAL]
        )
        self.rate_limit_update()

    def rate_limit_update(self):
        new_time = time.monotonic()
        if(new_time - self._last_update > self._refresh_rate):
            self._last_update = new_time
            self.update_shared_mem(self._internal_prog_data)

    def update_shared_mem(self, data: list):
        self._prog_data[:] = data

    def get_prog_info(self) -> Tuple[int, int, int]:
        # (Number of reruns, current progress, total progress).
        self._internal_prog_data[:] = self._prog_data[:]
        return tuple(self._internal_prog_data)

    def close(self):
        # Does nothing....
        pass

    def message(self, message: str):
        # Does nothing...
        pass


def simple_pool_worker(queue: Queue, out_queue: Queue, max_iters: Optional[int], func: Callable, extra_args: Iterable[Any]):
    iterator = range(max_iters) if(max_iters is not None) else itertools.repeat(None)

    for __ in iterator:
        index, data = queue.get(True)

        if(index < 0): # Main process has asked that we kill ourselves....
            return

        result = func(*data, *extra_args)
        out_queue.put((index, result), True)


class SimplePool:
    def __init__(
        self,
        ctx: BaseContext,
        process_func: Callable,
        process_args: Sequence[Iterable[Any]],
        max_worker_reuse: Optional[int] = None,
        max_queue_size: int = 0,
    ):
        self._max_queue_size = min(max_queue_size, len(process_args)) if(max_queue_size > 0) else len(process_args)
        self._ctx = ctx

        self._input_queue = self._ctx.Queue(self._max_queue_size)
        self._output_queue = self._ctx.Queue(self._max_queue_size)
        self._args = process_args
        self._proc_func = process_func
        self._max_reuse = max_worker_reuse

        self._processes = [
            self._ctx.Process(
                target=simple_pool_worker,
                args=(self._input_queue, self._output_queue, max_worker_reuse, process_func, arg),
                daemon=True
            ) for arg in self._args
        ]

    def __enter__(self):
        for p in self._processes:
            p.start()
        return self

    def __exit__(self, exc_type, exc_val, exc_tb):
        # Kill the workers...
        self._input_queue.close()
        self._output_queue.close()

        for p in self._processes:
            try:
                if(p.is_alive()):
                    p.terminate()
                    p.join()
            except ValueError:
                # Process is already closed...
                pass
            p.close()

    def fast_map(
        self,
        getter: Callable[[int], Iterable[Any]],
        setter: Callable[[int, Any], None],
        length: int, update: Callable,
    ):
        next_idx = 0
        waiting_for = set()

        while((len(waiting_for) > 0) or (next_idx < length)):
            for i, p in enumerate(self._processes):
                if(not p.is_alive()):
                    if(p.exitcode != 0):
                        print(f"Exit code of {p.exitcode}")
                        p.close()
                        raise ChildProcessError("Error occurred in child process...")
                    p.close()
                    del p
                    self._processes[i] = self._ctx.Process(
                        target=simple_pool_worker,
                        args=(self._input_queue, self._output_queue, self._max_reuse, self._proc_func, self._args[i]),
                        daemon=True
                    )
                    self._processes[i].start()

            while((next_idx < length) and (not self._input_queue.full())):
                self._input_queue.put_nowait((next_idx, getter(next_idx)))
                waiting_for.add(next_idx)
                next_idx += 1
            update()
            while(not self._output_queue.empty()):
                finished_idx, res = self._output_queue.get_nowait()
                setter(finished_idx, res)
                waiting_for.remove(finished_idx)


def pool_with_progress_thread(func: Callable, args: List[Any], prog_bar: InternalProgressIndicator):
    # Mark this thread as being used, and then run the code...
    prog_bar.mark_as_using()
    result = func(*args, prog_bar)

    # Once a progress step is done, increment the number of runs counter, and mark this thread as unused...
    prog_bar.inc_rerun_counter()
    return result


class PoolWithProgress:
    DEF_MAX_REFRESH_RATE = 0.25
    DEF_SUB_TICKS = 1000
    CHUNK_MULTIPLIER = 2

    def __init__(
        self,
        progress_bar: ProgressBar,
        process_count: int = os.cpu_count(),
        refresh_rate_seconds: float = DEF_MAX_REFRESH_RATE,
        sub_ticks: int = DEF_SUB_TICKS,
        max_worker_reuse: Optional[int] = None,
        max_queue_size: int = 0
    ):
        self._progress_bar = progress_bar
        self._ctx = self.get_optimal_ctx()

        self._sub_progress_bars = [InternalProgressIndicator(self._ctx) for __ in range(process_count)]

        self._process_count = process_count
        self._pool = SimplePool(
            self._ctx,
            pool_with_progress_thread,
            [(p,) for p in self._sub_progress_bars],
            max_worker_reuse,
            max_queue_size
        )
        self._refresh_rate = refresh_rate_seconds
        self._sub_ticks = int(sub_ticks)

        self._current_value = 0

    @staticmethod
    def get_optimal_ctx():
        import sys

        if(getattr(sys.flags, "nogil", False)):
            # No gil? Awesome, we can just use threads for way better performance!!!
            import multiprocessing.dummy as context
            return context
        try:
            return get_context("forkserver")
        except ValueError:
            return get_context("spawn")

    def reset_bar_to(self, total_expected: int):
        self._progress_bar.reset(total_expected * self._sub_ticks)
        for bar in self._sub_progress_bars:
            bar.reset_rerun_counter()
        self._current_value = 0

    def fast_map(
        self,
        do_work: Callable,
        getter: Callable[[int], Iterable[Any]],
        setter: Callable[[int, Any], None],
        total: int,
        reset_progress: bool = True
    ) -> None:
        if(reset_progress):
            self.reset_bar_to(total)

        current_value = self._current_value
        last_update = time.monotonic()

        def full_getter(i):
            return (do_work, getter(i))

        def update():
            nonlocal current_value
            nonlocal last_update
            time_now = time.monotonic()

            if(time_now - last_update < self._refresh_rate):
                return
            last_update = time_now

            totals = np.sum(np.array([bar.get_prog_info() for bar in self._sub_progress_bars]), axis=0)

            new_progress_val = totals[0] * self._sub_ticks + ((totals[1] * totals[3] * self._sub_ticks) // (totals[2] if (totals[2] > 0) else 1))

            if (current_value < new_progress_val):
                self._progress_bar.update(new_progress_val - current_value)
            else:
                return

            current_value = new_progress_val

        self._pool.fast_map(full_getter, setter, total, update)

        if(reset_progress):
            self._progress_bar.update((total * self._sub_ticks) - current_value)
        else:
            update()
        self._current_value = current_value

        return

    def __enter__(self) -> "PoolWithProgress":
        self._pool = self._pool.__enter__()
        return self

    def __exit__(self, exc_type, exc_val, exc_tb):
        self._pool.__exit__(exc_type, exc_val, exc_tb)


class AntiCloseObject:
    """
    Wrap a pool, so it can be used in with statements without closing it...
    """
    def __init__(self, object):
        self._object = object

    def __getattr__(self, item):
        return self._object.__getattribute__(item)

    def __enter__(self):
        return self

    def __exit__(self, exc_type, exc_val, exc_tb):
        pass

    def close(self):
        pass


class _SharedMemoryWithArray:
    def __init__(self, array):
        self.array = array

    @property
    def buf(self) -> memoryview:
        return memoryview(self.array)


def allocate_shared_memory(context: BaseContext, size: int) -> SharedMemory:
    try:
        from multiprocessing.shared_memory import SharedMemory
        return SharedMemory(f"diplomat_frame_state_{context.current_process().pid}", True, size)
    except ImportError:
        from shared_memory import SharedMemory
        return SharedMemory(f"diplomat_frame_state_{context.current_process().pid}", True, size)


class SegmentedFramePassEngine(Predictor):
    """
    A predictor that applies a collection of frame passes to the frames
    dumped by deeplabcut, and then predicts poses by selecting maximums.
    Contains a collection of useful prediction algorithms which can be listed
    by calling "get_predictor_settings" on this Predictor. This version
    applies passes in segments, and then stitches those segments together.
    """

    def __init__(
        self,
        bodyparts: List[str],
        num_outputs: int,
        num_frames: int,
        settings: Config,
        video_metadata: Config,
        restore_path: Optional[str] = None
    ):
        super().__init__(
            bodyparts, num_outputs, num_frames, settings, video_metadata
        )

        self._num_bp = len(bodyparts)
        self._num_total_bp = self._num_bp * num_outputs

        self._width, self._height = None, None

        self.FULL_PASSES = FramePassBuilder.sanitize_pass_config_list(settings.full_passes)
        self.SEGMENTED_PASSES = FramePassBuilder.sanitize_pass_config_list(settings.segmented_passes)
        self.THRESHOLD = settings.threshold

        p = settings.export_frame_path
        self.EXPORT_LOC = Path(p).resolve() if(p is not None) else None

        self._frame_holder = None
        self._file_obj = None
        self._shared_memory = None
        self._manager = None

        self._segments = None
        self._segment_scores = None
        self._segment_bp_order = None

        self._restore_path = restore_path

        self._current_frame = 0

    def get_frame_holder(self):
        """
        Retrieves the frame holder object that manages frame data storage and access.

        This method initializes and returns a DiskBackedForwardBackwardData object, which is responsible for holding
        the frames data. It sets up the necessary file object, shared memory, and manager for inter-process communication
        and data sharing. It also copies the original video data into a disk file for processing.

        Returns:
            DiskBackedForwardBackwardData: An object that holds and manages access to the frames data.
        """
        timestamp = datetime.now().strftime("%Y%m%d_%H%M%S")
        output_path = Path(self.video_metadata["output-file-path"]).resolve()
        if self.settings.dipui_file is not None:
<<<<<<< HEAD
            output_path = Path(self.settings.dipui_file).resolve()
            if os.path.exists(output_path):
                timestamp = datetime.now().strftime("%Y%m%d_%H%M%S")
                output_path += timestamp
        else:
            output_path = output_path.parent / f"{output_path.stem}_{timestamp}{output_path.suffix}"




=======
            dipui_path = str(self.settings.dipui_file)
            if os.path.exists(dipui_path):
                output_path = dipui_path.replace(".dipui","") + f"_{timestamp}.dipui"
            output_path = Path(output_path).resolve()
        else:
            output_path = output_path.parent / f"{output_path.stem}_{timestamp}{output_path.suffix}"

>>>>>>> 748e7c66
        video_path = Path(self.video_metadata["orig-video-path"]).resolve()
        disk_path = output_path.parent / (output_path.stem + ".dipui")

        self._file_obj = disk_path.open("w+b")

        with video_path.open("rb") as f:
            shutil.copyfileobj(f, self._file_obj)

        ctx = PoolWithProgress.get_optimal_ctx()
        self._manager = ctx.Manager()
        self._shared_memory = allocate_shared_memory(
            ctx, DiskBackedForwardBackwardData.get_shared_memory_size(self.num_frames, self._num_total_bp)
        )

        _frame_holder = DiskBackedForwardBackwardData(
            self.num_frames,
            self._num_total_bp,
            self._file_obj,
            self.settings.memory_cache_size,
            lock=self._manager.RLock(),
            memory_backing=self._shared_memory
        )

        return _frame_holder

    def _open(self):
        """
        Opens the necessary resources and prepares the frame holder for processing.

        This method is responsible for setting up the frame holder based on the specified storage mode in the settings.
        If a restore path is provided, it initializes the frame holder with the data from the specified path. Otherwise,
        it creates a new frame holder based on the current settings, which could be in-memory, disk-backed, or a hybrid
        of both. It also initializes segments and segment scores if they are available in the frame holder's metadata.
        """
        if(self._restore_path is not None):
            # Ignore everything else,
            self._restore_path = Path(self._restore_path).resolve()
            self.video_metadata["orig-video-path"] = self._restore_path
            orig_ext = Path(self.video_metadata["output-file-path"]).suffix
            self.video_metadata["output-file-path"] = self._restore_path.parent / (self._restore_path.stem + orig_ext)
            self.settings.storage_mode = "disk"

            self._file_obj = self._restore_path.open("r+b")
            ctx = PoolWithProgress.get_optimal_ctx()
            self._manager = ctx.Manager()
            self._shared_memory = allocate_shared_memory(
                ctx, DiskBackedForwardBackwardData.get_shared_memory_size(self.num_frames, self._num_total_bp)
            )

            self._frame_holder = DiskBackedForwardBackwardData(
                self.num_frames,
                self._num_total_bp,
                self._file_obj,
                self.settings.memory_cache_size,
                lock=self._manager.RLock(),
                memory_backing=self._shared_memory
            )

            self._segments = np.array(self._frame_holder.metadata["segments"], dtype=np.int64)
            self._segment_scores = np.array(self._frame_holder.metadata["segment_scores"], dtype=np.float32)
        elif(self.settings.storage_mode in ["memory","hybrid"]):
            self._frame_holder = ForwardBackwardData(self.num_frames, self._num_total_bp)
        else:
            self._frame_holder = self.get_frame_holder()

        self._frame_holder.metadata.settings = dict(self.settings)
        self._frame_holder.metadata.video_metadata = dict(self.video_metadata)
        self._frame_holder.metadata.threshold = self.THRESHOLD
        self._frame_holder.metadata.bodyparts = self.bodyparts
        self._frame_holder.metadata.num_outputs = self.num_outputs
        self._frame_holder.metadata.project_skeleton = self.video_metadata.get("skeleton", None)

    def _close(self):
        """
        Closes all resources associated with the frame holder.

        This method ensures that all resources such as file objects, shared memory, and the manager used for inter-process
        communication are properly closed and, if applicable, unlinked. It is crucial for preventing resource leaks and ensuring
        that the system resources are released back to the operating system. This method should be called when the frame holder
        is no longer needed, typically at the end of processing or when an exception occurs.
        """
        if(isinstance(self._frame_holder, DiskBackedForwardBackwardData)):
            self._frame_holder.close()
        if(self._file_obj is not None):
            self._file_obj.close()
        if(self._shared_memory is not None and hasattr(self._shared_memory, "close")):
            self._shared_memory.close()
            if(hasattr(self._shared_memory, "unlink")):
                self._shared_memory.unlink()
        if(self._manager is not None):
            self._manager.shutdown()

    def _sparcify_and_store(self, fb_frame: ForwardBackwardFrame, scmap: TrackingData, frame_idx: int, bp_idx: int):
        """
        Sparsifies and stores the tracking data for a given frame and body part index.

        This method takes the dense tracking data for a specific frame and body part index, sparsifies it according to the
        threshold and maximum cells per frame settings, and then stores the sparsified data back into the frame. This process
        helps in reducing the memory footprint and computational complexity for subsequent processing steps.

        Parameters:
            fb_frame (ForwardBackwardFrame): The frame object where the sparsified data will be stored.
            scmap (TrackingData): The dense tracking data for the frame.
            frame_idx (int): The index of the frame being processed.
            bp_idx (int): The index of the body part being processed.
        """
        fb_frame.orig_data = SparseTrackingData.sparsify(
            scmap,
            frame_idx,
            bp_idx,
            self.THRESHOLD,
            self.settings.max_cells_per_frame,
            SparseTrackingData.SparseModes[self.settings.sparsification_mode]
        )
        fb_frame.src_data = fb_frame.orig_data

    def _on_frames(self, scmap: TrackingData) -> Optional[Pose]:
        """
        Processes tracking data for each frame and updates the frame holder with sparsified data.

        This method iterates through each frame provided by the tracking data, processes it by sparsifying
        the tracking data for each body part, and updates the frame holder with the processed data. It ensures
        that the metadata for width, height, and downscaling factor are updated based on the tracking data.

        Parameters:
            scmap (TrackingData): The tracking data containing dense tracking information for each frame.

        Returns:
            None: This method updates the frame holder in-place and does not return any value.
        """
        if(self._width is None):
            self._width = scmap.get_frame_width()
            self._height = scmap.get_frame_height()
            self._frame_holder.metadata.down_scaling = scmap.get_down_scaling()
            self._frame_holder.metadata.width = scmap.get_frame_width()
            self._frame_holder.metadata.height = scmap.get_frame_height()

        for f_idx in range(scmap.get_frame_count()):
            for bp_idx in range(self._num_total_bp):
                if(bp_idx % self.num_outputs == 0):
                    self._sparcify_and_store(
                        self._frame_holder.frames[self._current_frame][bp_idx],
                        scmap,
                        f_idx,
                        bp_idx // self.num_outputs
                    )
                else:
                    dest = self._frame_holder.frames[self._current_frame][bp_idx]
                    src = self._frame_holder.frames[self._current_frame][(bp_idx // self.num_outputs) * self.num_outputs]
                    dest.orig_data = src.orig_data.duplicate()
                    dest.src_data = dest.orig_data

            self._current_frame += 1

        # No frames to return yet!
        return None

    @classmethod
    def get_maximum(
        cls,
        frame: ForwardBackwardFrame,
        relaxed_radius: float = 0,
    ) -> Tuple[int, int, float, float, float]:
        """
        PRIVATE: Get the maximum location of a single forward backward frame.
        Returns a tuple containing the values x, y, probability, x offset,
        and y offset in order.
        """
        if (frame.frame_probs is None or frame.src_data.unpack()[0] is None):
            # No frame data or occluded data, return 3 for no probability and 0 probability...
            if(frame.occluded_probs is None):
                return (-1, -1, 0, 0, 0)
            # No frame data, but the item is in the occluded state, so return that...
            max_occluded_loc = np.argmax(frame.occluded_probs)
            m_occ_x, m_occ_y = frame.occluded_coords[max_occluded_loc]
            return (m_occ_x, m_occ_y, 0, 0, 0)
        else:
            # Get the max location in the frame....
            y_coords, x_coords, orig_probs, x_offsets, y_offsets = frame.src_data.unpack()

            max_loc = np.argmax(frame.frame_probs)
            m_y, m_x, m_p = y_coords[max_loc], x_coords[max_loc], frame.frame_probs[max_loc]
            m_offx, m_offy = x_offsets[max_loc], y_offsets[max_loc]

            # Get the max location on the occluded state...
            try:
                max_occluded_loc = np.argmax(frame.occluded_probs)
                m_occluded_prob = frame.occluded_probs[max_occluded_loc]
                m_occ_x, m_occ_y = frame.occluded_coords[max_occluded_loc]
            except (ValueError, TypeError):
                m_occluded_prob = -np.inf
                m_occ_x, m_occ_y = 0, 0

            max_select = np.array([m_p, m_occluded_prob])
            max_of_max = np.argmax(max_select)

            if (max_of_max > 0):
                # Return correct location for occluded, but return a
                # probability of 0.
                return (m_occ_x, m_occ_y, 0, 0, 0)
            else:
                if (relaxed_radius <= 0):
                    # If no relaxed radius, just set pose...
                    return (m_x, m_y, m_p, m_offx, m_offy)
                else:
                    # Now find locations within the radius...
                    dists = np.sqrt(
                        (x_coords - m_x) ** 2 + (y_coords - m_y) ** 2)
                    res = np.flatnonzero(dists <= relaxed_radius)

                    # No other neighbors, return initially suggested value...
                    if (len(res) <= 0):
                        return (m_x, m_y, m_p, m_offx, m_offy)
                    else:
                        best_idx = res[np.argmax(orig_probs[res])]
                        return (
                            x_coords[best_idx], y_coords[best_idx], m_p,
                            x_offsets[best_idx], y_offsets[best_idx]
                        )

    @classmethod
    def get_maximums(
        cls,
        frame_list: ForwardBackwardData,
        segments: np.ndarray,
        segment_alignments: np.ndarray,
        progress_bar: Optional[ProgressBar] = None,
        relaxed_radius: float = 0,
        old_poses: Optional[Tuple[Pose, Iterable[int]]] = None
    ) -> Pose:
        """
        Compute the maximum locations, or the final pose predictions, of a given segmented frame pass engine data.

        :param frame_list: The frame data, from frame pass engine computations.
        :param segments: The segments the frame data was broken into. Numpy array of Num Segments x 3 (start, end, fix frame).
        :param segment_alignments: The indexes of body parts if actually aligned. Numpy array of Num Segments x Num Body Parts.
        :param progress_bar: The progress bar used to indicate progress, optional.
        :param relaxed_radius: The relaxed radius value. If the maximum location in the frame is near a max location in the
                               original data (less than relaxed_radius), shift the results. Measures in grid cells.
        :param old_poses: Optional, allows in-place partial maximum updates, if not None, is a tuple being the old poses, and an iterable of integers
                          being the segments that have undergone modifications. Will only compute maximums for the passed segments, and store them
                          in the specified pose object instead of creating a new one.

        :return: A Pose object, with the maximum locations.
        """
        if(old_poses is None):
            # No old poses specified, create a Pose object and compute all maximums.
            frame_count = frame_list.num_frames
            poses = Pose.empty_pose(frame_count, frame_list.num_bodyparts)
            segment_indexes = range(len(segments))
        else:
            # Old poses passed, we will only recompute maximums for segments that have undergone changes.
            poses, segment_indexes = old_poses
            frame_count = int(np.sum(segments[segment_indexes, 1] - segments[segment_indexes, 0]))

        if(progress_bar is not None):
            progress_bar.reset(frame_count)

        for idx in segment_indexes:
            seg = segments[idx]
            alignment = segment_alignments[idx]
            start, end, fix = [int(elm) for elm in seg]

            for f_idx in range(start, end):
                for bp_idx in range(frame_list.num_bodyparts):
                    x, y, p, x_off, y_off = cls.get_maximum(
                        frame_list.frames[f_idx][bp_idx], relaxed_radius
                    )

                    poses.set_at(
                        f_idx, alignment[bp_idx], (x, y), (x_off, y_off), p,
                        frame_list.metadata.down_scaling
                    )

                if (progress_bar is not None):
                    progress_bar.update(1)

        return poses

    def _run_full_passes(self, progress_bar: Optional[ProgressBar]):
        for (i, frame_pass_builder) in enumerate(self.FULL_PASSES):
            frame_pass = frame_pass_builder(self._width, self._height, True)

            if(progress_bar is not None):
                progress_bar.message(
                    f"Running Full Frame Pass {i + 1}/{len(self.FULL_PASSES)}: '{frame_pass.get_name()}'"
                )

            self._frame_holder = frame_pass.run_pass(
                self._frame_holder,
                progress_bar,
                True
            )

    def _get_thread_count(self) -> int:
        return os.cpu_count() if(self.settings.thread_count is None) else self.settings.thread_count

    def _build_segments(self, progress_bar: Optional[ProgressBar], reset_bar: bool = True):
        """
        Builds segments for frame processing based on the current settings and progress bar status.

        This method computes the scores for each frame using the current frame holder data and then segments
        the frames based on these scores. The segments are determined using the EndPointSegmentor, which
        optimizes the segments based on the computed scores and the specified segment size in the settings.

        If the progress bar is enabled and the reset_bar flag is set to True, the progress bar is reset and
        updated with messages reflecting the current stage of the segmentation process.

        Parameters:
        - progress_bar: Optional[ProgressBar], a progress bar instance for visual feedback.
        - reset_bar: bool, a flag indicating whether to reset the progress bar at the beginning of the process.

        The method updates the internal state with the computed segments and their corresponding scores.
        """
        # Compute the scores...
        if(reset_bar and progress_bar is not None):
            progress_bar.message("Computing frame pose scores...")
            progress_bar.reset(self.num_frames)

        segment_size = self.settings.segment_size

        scores, fallback_scores = FixFrame.compute_scores(
            self._frame_holder,
            progress_bar,
            thread_count=self._get_thread_count()
        )

        segmentor = EndPointSegmentor(segment_size)

        if(reset_bar and progress_bar is not None):
            progress_bar.message("Determining Optimal Segments...")
            progress_bar.reset(self.num_frames)

        self._segments = segmentor.segment(scores, fallback_scores, progress_bar)

        # Sort the segments by the start of the segment...
        self._segment_scores = scores[self._segments[:, 2]]
        self._segment_scores[self._segments[:, 2] == -1] = -np.inf
        sort_order = self._segments[:, 0].argsort()
        self._segments = self._segments[sort_order]
        self._segment_scores = self._segment_scores[sort_order]

        # We are done building segments, now for each segment we compute the fix frame and copy it back into orig_data.
        if(progress_bar is not None):
            progress_bar.message("Finalize segments...")
            progress_bar.reset(len(self._segments))

        for (si, ei, fi) in self._segments:
            if(fi == -1):
                continue
            # Compute the fix frame, and align skeletal connections if they exist...
            fix_frame = FixFrame.create_fix_frame(
                self._frame_holder,
                fi,
                self._frame_holder.metadata.skeleton if ("skeleton" in self._frame_holder.metadata) else None,
                self.settings.assignment_algorithm
            )
            self._frame_holder.frames[fi] = fix_frame
            # The new "fixed" data is now the original data...
            for frame in self._frame_holder.frames[fi]:
                frame.orig_data = frame.src_data.shallow_duplicate()

            if(progress_bar is not None):
                progress_bar.update()

    @classmethod
    def _get_segment_runner(cls, is_pre_initialized: bool):
        return cls._run_segment_pre_initialized if(is_pre_initialized) else cls._run_segment

    @classmethod
    def _run_segment_pre_initialized(
        cls,
        sub_frame: ForwardBackwardData,
        frame_pass_builders: List[FramePassBuilder],
        width: int,
        height: int,
        allow_multi_threading: bool,
        fix_frame_idx: int,
        progress_bar: Optional[ProgressBar] = None,
    ):
        return cls._run_segment(
            sub_frame,
            frame_pass_builders,
            width,
            height,
            allow_multi_threading,
            fix_frame_idx,
            progress_bar,
            True
        )

    @classmethod
    def _run_segment(
        cls,
        sub_frame: ForwardBackwardData,
        frame_pass_builders: List[FramePassBuilder],
        width: int,
        height: int,
        allow_multi_threading: bool,
        fix_frame_idx: int,
        progress_bar: Optional[ProgressBar] = None,
        is_pre_initialized: bool = False
    ) -> ForwardBackwardData:
        if(progress_bar is not None):
            progress_bar.reset(sub_frame.num_frames)

        for f in range(sub_frame.num_frames):
            if(not (f == fix_frame_idx and is_pre_initialized)):
                for bp in range(sub_frame.num_bodyparts):
                    frame = sub_frame.frames[f][bp]
                    frame.frame_probs = None
                    frame.occluded_probs = None
                    frame.occluded_coords = None

            if(progress_bar is not None):
                progress_bar.update()

        # Grab the saved fix frame data and restore it...
        fix_frame = sub_frame.frames[fix_frame_idx]
        for frame in fix_frame:
            frame.src_data = frame.orig_data

        # Restore all data...
        sub_frame = FixFrame.restore_all_except_fix_frame(
            sub_frame,
            fix_frame_idx,
            fix_frame,
            progress_bar,
            True,
            is_pre_initialized
        )

        if (isinstance(progress_bar, NestedProgressIndicator)):
            progress_bar.inc_rerun_counter()

        for (i, frame_pass_builder) in enumerate(frame_pass_builders):
            frame_pass = frame_pass_builder(width, height, allow_multi_threading)

            sub_frame = frame_pass.run_pass(
                sub_frame,
                progress_bar,
                True
            )

            if(isinstance(progress_bar, NestedProgressIndicator)):
                progress_bar.inc_rerun_counter()

        if(isinstance(sub_frame, DiskBackedForwardBackwardData)):
            # Force the frame to flush everything to disk before allowing neighboring passes to run...
            sub_frame.close()
        return sub_frame

    def _get_segment(self, index: int):
        start, end, fix_frame = self._segments[index]

        sub_frame = ForwardBackwardData(0, 0)

        sub_frame.frames = self._frame_holder.frames[start:end]
        sub_frame.metadata = self._frame_holder.metadata

        return (sub_frame, self.SEGMENTED_PASSES, self._width, self._height, False, fix_frame - start)

    def _set_segment(self, index: int, frame_data: ForwardBackwardData):
        start, end, fix_frame = self._segments[index]
        if(isinstance(self._frame_holder, DiskBackedForwardBackwardData)):
            return
        self._frame_holder.frames[start:end] = frame_data.frames

    def _iter_run_levels(
        self,
        segment_idxs: np.ndarray,
        run_level_data: Optional[Tuple[np.ndarray, np.ndarray, int]]
    ) -> Iterable[Tuple[bool, Sequence[int]]]:
        """
        Determines what segments should be run next 
        For example if you have a segment without any fixed frames (frames with good separation, all segments are at most 200 frames)
        It tries to always put the fixed frame at the beginning of the segment 
        
        Any segment that does have a fixed frame is returned immediately 

        Then you have to do special logic for all of the segments where there is not a fixed frame 

        Whcih is : take the nearest good segment (rightmost) and include the first frame into the given bad segment
        and continue Viterbi from that good segment 

        but you can only do that for the bad segment that is closest to a good segmentxxw
        so you kind of have to run viterbi in 'tiers'
        you run all of the ones that you can run, yield, and then you'll have updated the ones that are 'good' and then you rerun it 



        Iterates through segments to run levels of processing based on the provided segment indices and run level data.

        This method determines the correct order to run segments in. 
        If a segment has no good fix frames in it (full separation of parts), instead of picking a poor fix frame 
        the Viterbi will run for a neighboring good segment first, and then stitch across to the bad segment 
        by just continuing the Viterbi from the good segment. This can happen recursively, 
        to allow for long viterbi runs through difficult segments. 
        
        This figures out what segments can be run in parallel next, and what segments still have dependencies on other segments.

        Parameters:
        - segment_idxs: np.ndarray, an array of segment indices that are to be processed.
        - run_level_data: Optional[Tuple[np.ndarray, np.ndarray, int]], a tuple containing arrays of level values and booleans indicating if a segment
          is before the fixed frame, along with the maximum level value. If None, default values are used.

        Yields:
        - Tuple[bool, Sequence[int]], a tuple where the first element is a boolean indicating if the segment is before the fixed frame, and the second
          element is a sequence of segment indices to be processed at the current level.
        """
        segment_idxs = np.asarray(segment_idxs)

        if(run_level_data is None):
            d = np.zeros(len(segment_idxs), int)
            run_level_data = (d, d, 0)

        level_vals, is_before, max_levels = run_level_data

        for i in range(max_levels + 1):
            locs = segment_idxs[level_vals == i]

            if(i == 0):
                yield False, locs
                continue

            # Before the run: Fix the segments to basically patch the rest of MIT-Viterbi...
            is_before_level = is_before[level_vals == i]

            for loc, is_b in zip(locs, is_before_level):
                si, ei, fi = self._segments[loc]

                if(is_b):
                    self._segments[loc] = [si - 1, ei, si - 1]
                else:
                    self._segments[loc] = [si, ei + 1, ei]

            yield True, locs

            for loc, is_b in zip(locs, is_before_level):
                si, ei, fi = self._segments[loc]
                if(is_b):
                    self._segments[loc] = [si + 1, ei, fi + 1]
                else:
                    self._segments[loc] = [si, ei - 1, fi - 1]
                si, ei, fi = self._segments[loc]

                # Fix the frame using viterbi values...
                for bp_i in range(self._frame_holder.num_bodyparts):
                    frame = self._frame_holder.frames[fi][bp_i]

                    sy, sx, sp, sx_off, sy_off = frame.orig_data.unpack()
                    repl_p, repl_p_occ, repl_c_occ = frame.frame_probs, frame.occluded_probs, frame.occluded_coords

                    if(sy is None or repl_p is None or len(repl_p) == 0):
                        # Just use occluded values...
                        new_x_off = np.zeros(len(repl_c_occ))
                        new_y_off = np.zeros(len(repl_c_occ))
                        new_p = repl_p_occ.copy()
                    else:
                        def _to_keys(_x, _y):
                            return _y * self._width + _x

                        lookup = _NumpyDict(_to_keys(repl_c_occ[:, 0], repl_c_occ[:, 1]), np.arange(len(repl_p_occ)), -1)
                        indexes = lookup[_to_keys(sx, sy)]

                        new_x_off = np.zeros(len(repl_c_occ))
                        new_y_off = np.zeros(len(repl_c_occ))
                        new_x_off[indexes] = sx_off
                        new_y_off[indexes] = sy_off

                        new_p = repl_p_occ.copy()
                        new_p[indexes] = np.nanmax([repl_p_occ[indexes], repl_p], axis=0)

                    frame.src_data.pack(repl_c_occ[:, 1], repl_c_occ[:, 0], new_p, new_x_off, new_y_off)
                    frame.orig_data = frame.src_data.duplicate()
                    frame.frame_probs = new_p

    def _run_segmented_passes(
        self,
        progress_bar: ProgressBar,
        segment_idxs: Sequence[int],
        run_level_data: Optional[Tuple[np.ndarray, np.ndarray, int]] = None
    ):
        cls = type(self)
        thread_count = self._get_thread_count()
        total_segments = len(segment_idxs)

        self._frame_holder.allow_pickle = False

        if(thread_count <= 0):
            pass_count = (len(self.SEGMENTED_PASSES) + 1) * total_segments

            passes_can_use_pool = any(b.clazz.UTILIZE_GLOBAL_POOL for b in self.SEGMENTED_PASSES)
            allow_multithread = self.settings.allow_pass_multithreading

            wrapper_bar = NestedProgressIndicator(
                progress_bar,
                total=pass_count,
                ticks=int(self._frame_holder.num_frames / pass_count)
            )
            progress_bar.message("Running on Segments...")

            if(passes_can_use_pool and allow_multithread):
                with PoolWithProgress.get_optimal_ctx().Pool(processes=os.cpu_count()) as pool:
                    FramePass.GLOBAL_POOL = AntiCloseObject(pool)
                    for is_pre_init, segment_idx in self._iter_run_levels(segment_idxs, run_level_data):
                        for idx in segment_idx:
                            frm, segs, width, height, __, fix_frame_idx = self._get_segment(idx)
                            self._run_segment(frm, segs, width, height, self.settings.allow_pass_multithreading, fix_frame_idx, wrapper_bar, is_pre_init)
            else:
                for is_pre_init, segment_idx in self._iter_run_levels(segment_idxs, run_level_data):
                    for idx in segment_idx:
                        frm, segs, width, height, __, fix_frame_idx = self._get_segment(idx)
                        self._run_segment(frm, segs, width, height, self.settings.allow_pass_multithreading, fix_frame_idx, wrapper_bar, is_pre_init)

            FramePass.GLOBAL_POOL = None
        else:
            with PoolWithProgress(progress_bar, thread_count, sub_ticks=int(self._frame_holder.num_frames / len(self._segments))) as pool:
                progress_bar.message("Running on Segments...")
                pool.reset_bar_to(total_segments)
                for is_pre_init, segment_idx in self._iter_run_levels(segment_idxs, run_level_data):
                    pool.fast_map(
                        cls._get_segment_runner(is_pre_init),
                        lambda i: self._get_segment(segment_idx[i]),
                        lambda i, r: self._set_segment(segment_idx[i], r),
                        len(segment_idx),
                        False
                    )

    def compute_segment_run_levels(self):
        """
        PRIVATE: Get the level each run needs to be performed on...
        """
        # We now need to determine what segments are ready to go...
        good_segments = self._segments[:, 2] != -1
        run_levels = np.zeros(len(good_segments), dtype=float)
        before = np.zeros(len(good_segments), dtype=bool)
        counter = np.inf

        for i, val in enumerate(good_segments):
            if(val):
                for j in (range(1, i + 1) if(counter == np.inf) else range(1, counter + 1)):
                    if(run_levels[i - j] < j):
                        break
                    before[i - j] = False
                    run_levels[i - j] = j
                counter = 0
            run_levels[i] = counter
            before[i] = True
            counter += 1

        run_levels = run_levels.astype(int)
        return run_levels, before, np.max(run_levels)

    def _init_segmented_passes_run(
        self,
        progress_bar: ProgressBar,
        reset_bar: bool = True
    ):
        if(reset_bar and progress_bar is not None):
            progress_bar.message("Running Segmented Passes...")
            progress_bar.reset(len(self._segments))

        # For every bad segment, determine their nearest touching segment.
        self._run_segmented_passes(progress_bar, range(len(self._segments)), self.compute_segment_run_levels())

        if(progress_bar is not None):
            progress_bar.update()

    def _get_frame_links(
        self,
        current_frame: List[ForwardBackwardFrame],
        prior_frame: List[ForwardBackwardFrame],
        prior_frame_indexes: np.ndarray,
        skeleton: Optional[StorageGraph] = None,
        algorithm: str = "greedy"
    ) -> np.ndarray:
        if(algorithm not in ASSIGNMENT_ALGORITHMS):
            raise ValueError("Algorithm passed not supported type!")

        num_groups = self._frame_holder.num_bodyparts // self.num_outputs
        num_in_group = self.num_outputs

        out_list = np.zeros(len(current_frame), np.uint16)

        if(skeleton is None):
            components = np.arange(num_groups)
            labels = components
        else:
            components = np.asarray(skeleton.dfs())
            labels = np.unique(components)

        full_score_matrix = np.zeros((num_groups, num_in_group, num_in_group), np.float32)

        for bp_group in range(num_groups):
            score_matrix = full_score_matrix[bp_group]

            for coff in range(num_in_group):
                for poff in range(num_in_group):
                    pidx = bp_group * num_in_group + poff
                    cidx = bp_group * num_in_group + coff

                    cx, cy, cp, cx_off, cy_off = self.get_maximum(
                        current_frame[cidx],
                        self.settings.relaxed_maximum_radius
                    )
                    px, py, pp, px_off, py_off = self.get_maximum(
                        prior_frame[pidx],
                        self.settings.relaxed_maximum_radius
                    )

                    d_scale = self._frame_holder.metadata.down_scaling

                    score_matrix[poff, coff] = FixFrame.dist(
                        (
                            px + px_off / d_scale,
                            py + py_off / d_scale
                        ),
                        (
                            cx + cx_off / d_scale,
                            cy + cy_off / d_scale
                        )
                    )

        for label in labels:
            component_locs = np.flatnonzero(components == label)
            offsets = component_locs * num_in_group
            score_matrix = np.sum(full_score_matrix[component_locs], axis=0)
            best_ps, best_cs = ASSIGNMENT_ALGORITHMS[algorithm](score_matrix)

            for p_max_i, c_max_i in zip(best_ps, best_cs):
                out_list[offsets + c_max_i] = prior_frame_indexes[offsets + p_max_i]

        return out_list

    def _resolve_frame_orderings(
        self,
        progress_bar: ProgressBar,
        reset_bar: bool = True,
        reverse_arr: Optional[np.ndarray] = None
    ):
        if(reset_bar and progress_bar is not None):
            progress_bar.message("Resolving Orderings...")
            progress_bar.reset(len(self._segments))

        self._segment_bp_order = np.zeros((len(self._segments), self._frame_holder.num_bodyparts), np.uint16)

        # Use the best scoring frame as the ground truth ordering...
        best_segment_idx = np.argmax(self._segment_scores)
        self._segment_bp_order[best_segment_idx] = np.arange(self._frame_holder.num_bodyparts)
        if(reverse_arr is not None):
            reverse_arr[best_segment_idx] = np.arange(self._frame_holder.num_bodyparts)

        # Now we align orderings to the 'ground truth' ordering...
        for i in range(best_segment_idx - 1, -1, -1):
            # The end is exclusive...
            start, end, fix_frame = [int(elm) for elm in self._segments[i]]
            self._segment_bp_order[i, :] = self._get_frame_links(
                self._frame_holder.frames[end - 1],
                self._frame_holder.frames[end],
                self._segment_bp_order[i + 1],
                self._frame_holder.metadata.get("skeleton", None)
            )
            if(reverse_arr is not None):
                reverse_arr[i, self._segment_bp_order[i, :]] = np.arange(self._frame_holder.num_bodyparts)

            if(progress_bar is not None):
                progress_bar.update()

        for i in range(best_segment_idx + 1, len(self._segments)):
            start, end, fix_frame = [int(elm) for elm in self._segments[i]]
            self._segment_bp_order[i, :] = self._get_frame_links(
                self._frame_holder.frames[start],
                self._frame_holder.frames[start - 1],
                self._segment_bp_order[i - 1],
                self._frame_holder.metadata.get("skeleton", None)
            )
            if(reverse_arr is not None):
                reverse_arr[i, self._segment_bp_order[i, :]] = np.arange(self._frame_holder.num_bodyparts)

            if(progress_bar is not None):
                progress_bar.update()

    def _run_frame_passes(self, progress_bar: Optional[ProgressBar]):
        self._run_full_passes(progress_bar)

        if(len(self.SEGMENTED_PASSES) == 0):
            print("\n\nNo segmented passes specified! DEBUG Mode activated, disable all segmented functionality...\n")
            self._segments = np.array([[0, self.num_frames, 0]])
            self._segment_bp_order = np.expand_dims(np.arange(self._num_total_bp), 0)
            self._segment_scores = np.array([[1]])
            return

        self._build_segments(progress_bar)
        self._init_segmented_passes_run(progress_bar)
        self._resolve_frame_orderings(progress_bar)

    class ExportableFields(Enum):
        SOURCE = "Source"
        FRAME = "Frame"
        OCCLUDED_AND_EDGES = "Occluded/Edge"

    @classmethod
    def _get_frame_writer(
        cls,
        num_frames: int,
        frame_metadata: AttributeDict,
        video_metadata: Config,
        file_format: str,
        file: BinaryIO,
        export_all: bool = False
    ) -> frame_store_api.FrameWriter:
        """
        Get a frame writer that can export frames from the Forward Backward instance. Used internally to support frame
        export functionality.
        """
        from diplomat.utils import frame_store_fmt

        exporters = {
            "DLFS": frame_store_fmt.DLFSWriter
        }

        if(export_all):
            bp_list = [
                f"{bp}_{track}_{map_type.value}"
                for bp in frame_metadata.bodyparts
                for track in range(frame_metadata.num_outputs)
                for map_type in cls.ExportableFields
            ]
        else:
            bp_list = [
                f"{bp}_{track}" for bp in frame_metadata.bodyparts for track in range(frame_metadata.num_outputs)
            ]

        header = frame_store_fmt.DLFSHeader(
            num_frames,
            (frame_metadata.height + 2) if(export_all) else frame_metadata.height,
            (frame_metadata.width + 2) if(export_all) else frame_metadata.width,
            video_metadata["fps"],
            frame_metadata.down_scaling,
            *video_metadata["size"],
            *((None, None) if (video_metadata["cropping-offset"] is None) else video_metadata["cropping-offset"]),
            bp_list
        )

        return exporters.get(file_format, frame_store_fmt.DLFSWriter)(file, header)

    @classmethod
    def _export_frame(
        cls,
        src_frame: ForwardBackwardFrame,
        dest_frame: TrackingData,
        dst_idx: Tuple[int, int],
        header: frame_store_api.DLFSHeader,
        selected_field: ExportableFields,
        padding: int = 0
    ):
        start, end = padding, -padding if(padding > 0) else None
        spc = padding * 2

        if(selected_field == cls.ExportableFields.SOURCE):
            res = src_frame.src_data.desparsify(
                header.frame_width - spc, header.frame_height - spc, header.stride
            )

            dest_frame.get_prob_table(*dst_idx)[start:end, start:end] = res.get_prob_table(0, 0)
            dest_frame.get_offset_map()[dst_idx[0], start:end, start:end, dst_idx[1]] = res.get_offset_map()[0, :, :, 0]
        elif(selected_field == cls.ExportableFields.FRAME):
            data = src_frame.src_data.unpack()
            probs = src_frame.frame_probs
            if (probs is None):
                probs = np.zeros(len(data[2]), np.float32)

            res = SparseTrackingData()
            res.pack(*data[:2], probs, *data[3:])
            res = res.desparsify(header.frame_width - spc, header.frame_height - spc, header.stride)

            dest_frame.get_prob_table(*dst_idx)[start:end, start:end] = res.get_prob_table(0, 0)
            dest_frame.get_offset_map()[dst_idx[0], start:end, start:end, dst_idx[1]] = res.get_offset_map()[0, :, :, 0]
        elif(selected_field == cls.ExportableFields.OCCLUDED_AND_EDGES):
            if(padding < 1):
                raise ValueError("Padding must be included to export edges and the occluded state!")

            probs = src_frame.occluded_probs

            o_x, o_y = tuple(src_frame.occluded_coords.T)
            x, y = o_x + 1, o_y + 1
            off_x = off_y = np.zeros(len(x), dtype=np.float32)

            res = SparseTrackingData()
            res.pack(y, x, probs, off_x, off_y)

            # Add 2 to resolve additional padding as needed for the edges...
            res = res.desparsify(header.frame_width - spc + 2, header.frame_height - spc + 2, header.stride)

            new_start = start - 1
            new_end = end + 1 if(end + 1 < 0) else None

            dest_frame.get_prob_table(*dst_idx)[new_start:new_end, new_start:new_end] = res.get_prob_table(0, 0)
            dest_frame.get_offset_map()[dst_idx[0], new_start:new_end, new_start:new_end, dst_idx[1]] = res.get_offset_map()[0, :, :, 0]

    @classmethod
    def _export_frames(
        cls,
        frames: ForwardBackwardData,
        segments: np.ndarray,
        segment_alignments: np.ndarray,
        video_metadata: Config,
        path: Path,
        file_format: str,
        p_bar: Optional[ProgressBar] = None,
        export_final_probs: bool = True,
        export_all: bool = False
    ):
        """
        Private method, exports frames if the user specifies a frame export path.
        """
        if(p_bar is not None):
            p_bar.reset(frames.num_frames)

        with path.open("wb") as f:
            if(video_metadata["orig-video-path"] is not None):
                with open(video_metadata["orig-video-path"], "rb") as v:
                    shutil.copyfileobj(v, f)

            with cls._get_frame_writer(
                frames.num_frames, frames.metadata, video_metadata, file_format, f, export_all
            ) as fw:
                header = fw.get_header()

                for (s, e, ff), alignment in zip(segments, segment_alignments):
                    for f_idx in range(s, e):
                        frame_data = TrackingData.empty_tracking_data(
                            1,
                            frames.num_bodyparts * (3 if(export_all) else 1),
                            header.frame_width,
                            header.frame_height,
                            frames.metadata.down_scaling,
                            True
                        )

                        for bp_idx in range(frames.num_bodyparts):
                            if(export_final_probs and frames.frames[f_idx][bp_idx].frame_probs is None):
                                continue

                            if(export_all):
                                for exp_t_i, exp_t in enumerate(cls.ExportableFields):
                                    cls._export_frame(
                                        frames.frames[f_idx][bp_idx],
                                        frame_data,
                                        (0, int(alignment[bp_idx]) * len(cls.ExportableFields) + exp_t_i),
                                        header,
                                        exp_t,
                                        padding=1
                                    )
                            else:
                                # No padding...
                                cls._export_frame(
                                    frames.frames[f_idx][bp_idx],
                                    frame_data,
                                    (0, int(alignment[bp_idx])),
                                    header,
                                    cls.ExportableFields.FRAME if(export_final_probs) else cls.ExportableFields.SOURCE
                                )

                        fw.write_data(frame_data)

                        if(p_bar is not None):
                            p_bar.update()

    def _on_end(self, progress_bar: ProgressBar) -> Optional[Pose]:
        if(self._restore_path is None):
            self._run_frame_passes(progress_bar)

            if(self.EXPORT_LOC is not None):
                progress_bar.message(f"Exporting Frames to: '{str(self.EXPORT_LOC)}'")
                self._export_frames(
                    self._frame_holder,
                    self._segments,
                    self._segment_bp_order,
                    self.video_metadata,
                    self.EXPORT_LOC,
                    "DLFS",
                    progress_bar,
                    self.settings.export_final_probs,
                    self.settings.export_all_info
                )

            self._frame_holder.metadata["segments"] = self._segments.tolist()
            self._frame_holder.metadata["segment_scores"] = self._segment_scores.tolist()
        else:
            self._width = self._frame_holder.metadata.width
            self._height = self._frame_holder.metadata.height
            self._resolve_frame_orderings(progress_bar)

        progress_bar.message("Selecting Maximums")
        return self.get_maximums(
            self._frame_holder,
            self._segments,
            self._segment_bp_order,
            progress_bar,
            relaxed_radius=self.settings.relaxed_maximum_radius
        )

    @classmethod
    def get_settings(cls) -> ConfigSpec:
        return {
            "threshold": (
                0.001,
                type_casters.RangedFloat(0, 1),
                "The minimum floating point value a pixel within the probability frame must have "
                "in order to be kept and added to the sparse matrix."
            ),
            "max_cells_per_frame": (
                100,
                type_casters.Optional(type_casters.RangedInteger(1, np.inf)),
                "The maximum number of cells allowed in any frame. Defaults to None, meaning no strict limit is placed "
                "on cells per frame except the minimum threshold. Can be any positive integer, which will limit the "
                "number of cells in any frame score map to that value. Useful in cases where frames generated by "
                "models contain too many cells slowing computation."
            ),
            "full_passes": (
                [
                    "ClusterFrames",
                    "OptimizeStandardDeviation",
                    "CreateSkeleton"
                ],
                type_casters.List(
                    type_casters.Union(
                        type_casters.Tuple(str, dict),
                        type_casters.Tuple(str),
                        str
                    )
                ),
                "The passes to be run on the full list of frames, before segmentation occurs. "
                "A list of lists containing a string (the pass name) and a dictionary (the configuration for "
                f"the provided plugin). If no configuration is provided, the entry can just be a string. "
                f"See 'segmented_passes' setting to see what frame passes are available and what there settings are."
            ),
            "segmented_passes": (
                [
                    "MITViterbi"
                ],
                type_casters.List(
                    type_casters.Union(
                        type_casters.Tuple(str, dict),
                        type_casters.Tuple(str),
                        str
                    )
                ),
                FPEString(
                    "The passes to be run on partial lists of frames, after segmentation occurs. "
                    "A list of lists containing a string (the pass name) and a dictionary (the configuration for "
                    f"the provided plugin). If no configuration is provided, the entry can just be a string."
                )
            ),
            "thread_count": (
                None,
                type_casters.Union(type_casters.Literal(None), type_casters.RangedInteger(0, np.inf)),
                "The number of threads to use when running segmented passes. "
                "Defaults to None, which resolves to os.cpu_count() at runtime. "
                "If set to 0, disables multithreading..."
            ),
            "allow_pass_multithreading": (
                True,
                bool,
                "Whether or not to allow frame passes to utilize multithreading. Defaults to True."
            ),
            "segment_size": (
                200,
                type_casters.RangedInteger(10, np.inf),
                "The size of the segments in frames to break the video into for tracking."
            ),
            "export_frame_path": (
                None,
                type_casters.Union(type_casters.Literal(None), str),
                "A string or None specifying where to save the post forward backward frames to. "
                "If None, does not save the frames to a file. Used for debugging."
            ),
            "export_final_probs": (
                True,
                bool,
                "If true exports the final probabilities as stored in frame_probs. "
                "Otherwise exports the probabilities from src_data. This setting is internal "
                "and for debugging. Defaults to true."
            ),
            "export_all_info": (
                False,
                bool,
                "If true exports all information, both final/pre-fpe probabilities and "
                "the occluded and edge states. This allows for display of several states at once. "
                "Only works if export_frame_path is set, and overrides export_final_probs."
            ),
            "relaxed_maximum_radius": (
                1.8,
                type_casters.RangedFloat(0, np.inf),
                "Determines the radius of relaxed maximum selection. "
                "Set to 0 to disable relaxed maximum selection. This value is "
                "measured in cell units, not video units."
            ),
            "sparsification_mode": (
                SparseTrackingData.SparseModes.OFFSET_DOMINATION.name,
                type_casters.Literal(*[mode.name for mode in SparseTrackingData.SparseModes]),
                "The mode to utilize during sparsification."
            ),
            "assignment_algorithm": (
                "hungarian",
                type_casters.Literal("greedy", "hungarian"),
                "The algorithm to use for assigning parts to bodies and stitching parts/bodies across segments."
                "Greedy is faster/simpler, hungarian provides better results."
            ),
            "storage_mode": (
                "hybrid",
                type_casters.Literal("disk", "hybrid", "memory"),
                "Location to store frames while the algorithm is running."
            ),
            "memory_cache_size": (
                100,
                type_casters.RangedInteger(1, np.inf),
                "Size of lifo cache used to temporarily store frames loaded from disk if running in disk storage_mode."
            ),
<<<<<<< HEAD
            "dipui_file": (None, type_casters.Union(type_casters.Literal(None), str), "A path specifying where to save the dipui file"
            )

=======
            "dipui_file": (None, type_casters.Union(type_casters.Literal(None), str), "A path specifying where to save the dipui file"),
>>>>>>> 748e7c66
        }

    @classmethod
    def get_tests(cls) -> Optional[List[TestFunction]]:
        return [
            cls.test_plotting,
            cls.test_sparsification,
            cls.test_desparsification
        ]

    @classmethod
    def get_test_data(cls) -> TrackingData:
        # Make tracking data...
        track_data = TrackingData.empty_tracking_data(4, 1, 3, 3, 2)

        track_data.set_prob_table(0, 0, np.array([[0, 0, 0],
                                                  [0, 1, 0],
                                                  [0, 0, 0]]))
        track_data.set_prob_table(1, 0, np.array([[0, 1.0, 0],
                                                  [0, 0.5, 0],
                                                  [0, 0.0, 0]]))
        track_data.set_prob_table(2, 0, np.array([[1, 0.5, 0],
                                                  [0, 0.0, 0],
                                                  [0, 0.0, 0]]))
        track_data.set_prob_table(3, 0, np.array([[0.5, 0, 0],
                                                  [1.0, 0, 0],
                                                  [0.0, 0, 0]]))

        return track_data

    @classmethod
    def get_test_instance(cls, track_data: TrackingData, settings: dict = None, num_out: int = 1) -> Predictor:
        return cls(
            [f"part{i + 1}" for i in range(track_data.get_bodypart_count())],
            num_out,
            track_data.get_frame_count(),
            Config(settings, cls.get_settings()),
            Config()
        )

    @classmethod
    def test_plotting(cls) -> Tuple[bool, str, str]:
        # TODO: Need to update for segmentation...
        raise NotImplementedError("TODO: Implement!")

        track_data = cls.get_test_data()
        predictor = cls.get_test_instance(track_data, {"passes": [
            "ClusterFrames",
            "FixFrame",
            ["MITViterbi", {"standard_deviation": 5}]
        ]})

        # Probabilities can change quite easily by even very minute changes to the algorithm, so we don't care about
        # them, just the predicted locations of things...
        expected_result = np.array([[3, 3], [3, 1], [1, 1], [1, 3]])

        # Pass it data...
        predictor.on_frames(track_data)

        # Check output
        poses = predictor.on_end(TQDMProgressBar(total=4)).get_all()

        if (np.allclose(poses[:, :2], expected_result)):
            return (True, "\n" + str(expected_result), "\n" + str(np.array(poses[:, :2])))
        else:
            return (False, "\n" + str(expected_result), "\n" + str(np.array(poses[:, :2])))

    @classmethod
    def test_sparsification(cls) -> Tuple[bool, str, str]:
        # Make tracking data...
        track_data = cls.get_test_data()
        predictor = cls.get_test_instance(track_data)

        # Pass it data...
        predictor.on_frames(track_data)

        # Check output
        predictor.on_end(TQDMProgressBar(total=4))

        fb_frames = [data[0].frame_probs for data in predictor._frame_holder.frames]
        orig_frames = [data[0].orig_data for data in predictor._frame_holder.frames]

        if ((None in orig_frames) or np.any([(f is None) for f in fb_frames])):
            return (False, str((fb_frames, orig_frames)), "No None Entries...")
        else:
            return (True, str((fb_frames, orig_frames)), "No None Entries...")

    @classmethod
    def test_desparsification(cls) -> Tuple[bool, str, str]:
        # Make tracking data...
        track_data = cls.get_test_data()
        orig_frame = track_data.get_prob_table(0, 0)
        result_frame = (
            SparseTrackingData.sparsify(track_data, 0, 0, 0.001)
            .desparsify(orig_frame.shape[1], orig_frame.shape[0], 8).get_prob_table(0, 0)
        )

        return (np.allclose(result_frame, orig_frame), str(orig_frame) + "\n", str(result_frame) + "\n")

    def __reduce__(self, *args, **kwargs):
        raise ValueError("Not allowed to pickle this class!")

    @classmethod
    def supports_multi_output(cls) -> bool:
        return True<|MERGE_RESOLUTION|>--- conflicted
+++ resolved
@@ -137,7 +137,9 @@
 
     def rate_limit_update(self):
         new_time = time.monotonic()
-        if(new_time - self._last_update > self._refresh_rate):
+        if(new_time - self._last_update 
+           
+           self._refresh_rate):
             self._last_update = new_time
             self.update_shared_mem(self._internal_prog_data)
 
@@ -468,7 +470,6 @@
         timestamp = datetime.now().strftime("%Y%m%d_%H%M%S")
         output_path = Path(self.video_metadata["output-file-path"]).resolve()
         if self.settings.dipui_file is not None:
-<<<<<<< HEAD
             output_path = Path(self.settings.dipui_file).resolve()
             if os.path.exists(output_path):
                 timestamp = datetime.now().strftime("%Y%m%d_%H%M%S")
@@ -476,18 +477,6 @@
         else:
             output_path = output_path.parent / f"{output_path.stem}_{timestamp}{output_path.suffix}"
 
-
-
-
-=======
-            dipui_path = str(self.settings.dipui_file)
-            if os.path.exists(dipui_path):
-                output_path = dipui_path.replace(".dipui","") + f"_{timestamp}.dipui"
-            output_path = Path(output_path).resolve()
-        else:
-            output_path = output_path.parent / f"{output_path.stem}_{timestamp}{output_path.suffix}"
-
->>>>>>> 748e7c66
         video_path = Path(self.video_metadata["orig-video-path"]).resolve()
         disk_path = output_path.parent / (output_path.stem + ".dipui")
 
@@ -1609,13 +1598,9 @@
                 type_casters.RangedInteger(1, np.inf),
                 "Size of lifo cache used to temporarily store frames loaded from disk if running in disk storage_mode."
             ),
-<<<<<<< HEAD
             "dipui_file": (None, type_casters.Union(type_casters.Literal(None), str), "A path specifying where to save the dipui file"
             )
 
-=======
-            "dipui_file": (None, type_casters.Union(type_casters.Literal(None), str), "A path specifying where to save the dipui file"),
->>>>>>> 748e7c66
         }
 
     @classmethod
