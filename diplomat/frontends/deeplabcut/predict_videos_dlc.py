--- conflicted
+++ resolved
@@ -171,10 +171,7 @@
                 destination_folder,
                 predictor_cls,
                 predictor_settings,
-<<<<<<< HEAD
-=======
                 dipui_file=None
->>>>>>> 748e7c66
             )
     else:
         print("No videos found!")
