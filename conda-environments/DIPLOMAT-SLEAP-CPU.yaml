# Environment for using diplomat with SLEAP projects.
# Installs diplomat and SLEAP into the same environment.
name: DIPLOMAT-SLEAP

channels:
  - conda-forge
  - anaconda

dependencies:
  - conda-forge::wxpython
  - conda-forge::attrs >=21.2.0  #,<=21.4.0
  - conda-forge::cattrs ==1.1.1
  - conda-forge::imgaug ==0.4.0
  - conda-forge::jsmin
  - conda-forge::jsonpickle ==1.2
  - conda-forge::networkx
  - conda-forge::numpy >=1.19.5,<1.23.0
  - conda-forge::numba
  - conda-forge::opencv
  - conda-forge::pandas
  - conda-forge::pip
  - conda-forge::pillow #>=8.3.1,<=8.4.0
  - conda-forge::psutil
  - conda-forge::pykalman
  - conda-forge::pyside2 >=5.12  # To ensure application works correctly with QtPy.
  - conda-forge::python >=3.8    # Run into _MAX_WINDOWS_WORKERS not found if ==
  - conda-forge::python-rapidjson
  - conda-forge::pyyaml
  - conda-forge::pyzmq
  - conda-forge::qtpy >=2.0.1
  - conda-forge::rich
  - conda-forge::scipy >=1.4.1,<=1.9.0
  - conda-forge::scikit-image
  - conda-forge::scikit-learn ==1.0
  - conda-forge::scikit-video
  - conda-forge::seaborn
  - tensorflow-hub  # Pinned in meta.yml, but no problems here... yet
<<<<<<< HEAD
  - keras
=======

  # Packages required by tensorflow to find/use GPUs

  # "==" results in package not found
>>>>>>> fec85469
  - pip:
      - sleap==1.3.3
      - diplomat-track<|MERGE_RESOLUTION|>--- conflicted
+++ resolved
@@ -35,14 +35,6 @@
   - conda-forge::scikit-video
   - conda-forge::seaborn
   - tensorflow-hub  # Pinned in meta.yml, but no problems here... yet
-<<<<<<< HEAD
-  - keras
-=======
-
-  # Packages required by tensorflow to find/use GPUs
-
-  # "==" results in package not found
->>>>>>> fec85469
   - pip:
       - sleap==1.3.3
       - diplomat-track