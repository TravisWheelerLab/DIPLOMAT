--- conflicted
+++ resolved
@@ -1,10 +1,4 @@
 Changes for this version of DIPLOMAT:
-<<<<<<< HEAD
 - updated installation procedure to include updating pip
 - added quotes around the editable installation path + options for zsh compatibility 
-- change order of installation instructions to prioritize DIPLOMAT-SLEAP
-=======
-- added installation troubleshooting procedure to docs
-- added installation verification procedure to docs
-- created a zenodo record for sample data and models.
->>>>>>> 06783df1
+- change order of installation instructions to prioritize DIPLOMAT-SLEAP